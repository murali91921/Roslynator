﻿// Copyright (c) Josef Pihrt. All rights reserved. Licensed under the Apache License, Version 2.0. See License.txt in the project root for license information.

using System;
using System.Collections.Generic;
using System.Collections.Immutable;
using System.Diagnostics;
using System.IO;
using System.Linq;
using System.Text;
using System.Threading;
using System.Xml;
using System.Xml.Linq;

namespace Roslynator.Configuration
{
    public class CodeAnalysisConfiguration
    {
        public const string ConfigFileName = "roslynator.config";

        private static readonly IEqualityComparer<string> _keyComparer = StringComparer.OrdinalIgnoreCase;

        private static CodeAnalysisConfiguration _current;

        public static CodeAnalysisConfiguration Empty { get; } = new CodeAnalysisConfiguration();

        public static CodeAnalysisConfiguration Current
        {
            get
            {
                if (_current == null)
                    Interlocked.CompareExchange(ref _current, LoadConfiguration() ?? Empty, null);

                return _current;
            }
        }

        public CodeAnalysisConfiguration(
            IEnumerable<string> includes = null,
            IEnumerable<KeyValuePair<string, bool>> analyzers = null,
            IEnumerable<KeyValuePair<string, bool>> codeFixes = null,
            IEnumerable<KeyValuePair<string, bool>> refactorings = null,
            IEnumerable<string> ruleSets = null,
            bool prefixFieldIdentifierWithUnderscore = false,
            int maxLineLength = 120)
        {
            Includes = includes?.ToImmutableArray() ?? ImmutableArray<string>.Empty;
            Analyzers = analyzers?.ToImmutableDictionary(_keyComparer) ?? ImmutableDictionary<string, bool>.Empty;
            CodeFixes = codeFixes?.ToImmutableDictionary(_keyComparer) ?? ImmutableDictionary<string, bool>.Empty;
            Refactorings = refactorings?.ToImmutableDictionary(_keyComparer) ?? ImmutableDictionary<string, bool>.Empty;
            RuleSets = ruleSets?.ToImmutableArray() ?? ImmutableArray<string>.Empty;
            PrefixFieldIdentifierWithUnderscore = prefixFieldIdentifierWithUnderscore;
            MaxLineLength = maxLineLength;
        }

        public ImmutableArray<string> Includes { get; }

        public ImmutableDictionary<string, bool> Analyzers { get; }

        public ImmutableDictionary<string, bool> CodeFixes { get; }

        public ImmutableDictionary<string, bool> Refactorings { get; }

        public ImmutableArray<string> RuleSets { get; }

        public bool PrefixFieldIdentifierWithUnderscore { get; }

        public int MaxLineLength { get; }

        internal IEnumerable<string> GetDisabledRefactorings()
        {
            foreach (KeyValuePair<string, bool> kvp in Refactorings)
            {
                if (!kvp.Value)
                    yield return kvp.Key;
            }
        }

        internal IEnumerable<string> GetDisabledCodeFixes()
        {
            foreach (KeyValuePair<string, bool> kvp in CodeFixes)
            {
                if (!kvp.Value)
                    yield return kvp.Key;
            }
        }

        private static CodeAnalysisConfiguration LoadConfiguration()
        {
            string path = typeof(CodeAnalysisConfiguration).Assembly.Location;

            if (!string.IsNullOrEmpty(path))
            {
                path = Path.GetDirectoryName(path);

                if (!string.IsNullOrEmpty(path))
                {
                    path = Path.Combine(path, ConfigFileName);

                    if (File.Exists(path))
                    {
                        return LoadAndCatchIfThrows(path, ex => Debug.Fail(ex.ToString()));
                    }
                }
            }

            return null;
        }

        internal static CodeAnalysisConfiguration LoadAndCatchIfThrows(string uri, Action<Exception> exceptionHandler = null)
        {
            try
            {
                return Load(uri);
            }
            catch (Exception ex) when (ex is IOException
                || ex is UnauthorizedAccessException
                || ex is XmlException)
            {
                exceptionHandler?.Invoke(ex);
                return null;
            }
        }

        public static CodeAnalysisConfiguration Load(string uri)
        {
            if (!TryGetNormalizedFullPath(uri, out uri))
                return null;

            Builder builder = null;

            Queue<string> queue = null;

            Load(uri, ref builder, ref queue);

            ImmutableArray<string> includes = queue?.ToImmutableArray() ?? ImmutableArray<string>.Empty;

            if (queue != null)
            {
                var loadedIncludes = new HashSet<string>(FileSystemHelpers.Comparer) { uri };

                do
                {
                    string include = queue.Dequeue();

                    if (!loadedIncludes.Contains(include)
                        && File.Exists(include))
                    {
                        try
                        {
                            Load(include, ref builder, ref queue);
                        }
                        catch (Exception ex) when (ex is IOException
                            || ex is UnauthorizedAccessException
                            || ex is XmlException)
                        {
                            Debug.Fail(ex.ToString());
                        }
                    }

                    loadedIncludes.Add(include);

                } while (queue.Count > 0);
            }

            if (builder == null)
                return Empty;

            return new CodeAnalysisConfiguration(
                includes: includes,
                analyzers: builder.Analyzers?.ToImmutable() ?? ImmutableDictionary<string, bool>.Empty,
                codeFixes: builder.CodeFixes?.ToImmutable() ?? ImmutableDictionary<string, bool>.Empty,
                refactorings: builder.Refactorings?.ToImmutable() ?? ImmutableDictionary<string, bool>.Empty,
                ruleSets: builder.RuleSets?.ToImmutable() ?? ImmutableArray<string>.Empty,
                prefixFieldIdentifierWithUnderscore: builder.PrefixFieldIdentifierWithUnderscore,
                maxLineLength: builder.MaxLineLength);
        }

        private static void Load(
            string uri,
            ref Builder builder,
            ref Queue<string> includes)
        {
            XDocument doc = XDocument.Load(uri);

            string directoryPath = null;

            XElement root = doc.Root;

            Debug.Assert(root?.HasName("Roslynator") == true, root?.Name.LocalName);

            if (root?.HasName("Roslynator") == true)
            {
                foreach (XElement element in root.Elements())
                {
                    if (element.HasName("Settings"))
                    {
                        if (builder == null)
                            builder = new Builder();

                        LoadSettings(element, builder, uri);
                    }
                    else if (element.HasName("Include"))
                    {
                        foreach (XAttribute attribute in element.Attributes())
                        {
                            if (attribute.HasName("Path"))
                            {
                                directoryPath ??= Path.GetDirectoryName(uri);

                                string path = LoadPath(attribute, directoryPath);

                                if (path != null)
                                    (includes ??= new Queue<string>()).Enqueue(path);
                            }
                            else
                            {
                                Debug.Fail(attribute.Name.LocalName);
                            }
                        }
                    }
                    else
                    {
                        Debug.Fail(element.Name.LocalName);
                    }
                }
            }
        }

        private static void LoadSettings(XElement element, Builder builder, string filePath)
        {
            foreach (XElement e in element.Elements())
            {
                if (e.HasName("General"))
                {
                    LoadGeneral(e, builder);
                }
                else if (e.HasName("Formatting"))
                {
                    LoadFormatting(e, builder);
                }
                else if (e.HasName("Analyzers"))
                {
                    LoadAnalyzers(e, builder);
                }
                else if (e.HasName("Refactorings"))
                {
                    LoadRefactorings(e, builder);
                }
                else if (e.HasName("CodeFixes"))
                {
                    LoadCodeFixes(e, builder);
                }
                else if (e.HasName("RuleSets"))
                {
                    LoadRuleSets(e, builder, filePath);
                }
                else
                {
                    Debug.Fail(e.Name.LocalName);
                }
            }
        }

        private static void LoadGeneral(XElement element, Builder builder)
        {
            foreach (XElement e in element.Elements())
            {
                if (e.HasName("PrefixFieldIdentifierWithUnderscore"))
                {
                    if (bool.TryParse(e.Value, out bool result))
                    {
                        builder.PrefixFieldIdentifierWithUnderscore = result;
                    }
                    else
                    {
                        Debug.Fail(e.Value);
                    }
                }
                else
                {
                    Debug.Fail(e.Name.LocalName);
                }
            }
        }

        private static void LoadFormatting(XElement element, Builder builder)
        {
            foreach (XElement e in element.Elements())
            {
                if (e.HasName("MaxLineLength"))
                {
                    if (int.TryParse(e.Value, out int result))
                    {
                        builder.MaxLineLength = result;
                    }
                    else
                    {
                        Debug.Fail(e.Value);
                    }
                }
                else
                {
                    Debug.Fail(e.Name.LocalName);
                }
            }
        }

        private static void LoadAnalyzers(XElement element, Builder builder)
        {
            foreach (XElement e in element.Elements())
            {
                string key = e.Name.LocalName;

                if (bool.TryParse(e.Value, out bool value))
                {
                    builder.Analyzers[key] = value;
                }
                else
                {
                    Debug.Fail(e.Value);
                }
            }
        }

        private static void LoadRefactorings(XElement element, Builder builder)
        {
            foreach (XElement e in element.Elements())
            {
                if (e.HasName("Refactoring"))
                {
                    string id = null;
                    bool? isEnabled = null;

                    foreach (XAttribute attribute in e.Attributes())
                    {
                        if (attribute.HasName("Id"))
                        {
                            id = attribute.Value;
                        }
                        else if (attribute.HasName("IsEnabled"))
                        {
                            isEnabled = attribute.GetValueAsBoolean();
                        }
                        else
                        {
                            Debug.Fail(attribute.Name.LocalName);
                        }
                    }

                    if (!string.IsNullOrEmpty(id)
                        && isEnabled != null)
                    {
                        builder.Refactorings[id] = isEnabled.Value;
                    }
                }
                else
                {
                    Debug.Fail(e.Name.LocalName);
                }
            }
        }

        private static void LoadCodeFixes(XElement element, Builder builder)
        {
            foreach (XElement e in element.Elements())
            {
                if (e.HasName("CodeFix"))
                {
                    string id = null;
                    bool? isEnabled = null;

                    foreach (XAttribute attribute in e.Attributes())
                    {
                        if (attribute.HasName("Id"))
                        {
                            id = attribute.Value;
                        }
                        else if (attribute.HasName("IsEnabled"))
                        {
                            isEnabled = attribute.GetValueAsBoolean();
                        }
                        else
                        {
                            Debug.Fail(attribute.Name.LocalName);
                        }
                    }

                    if (!string.IsNullOrEmpty(id)
                        && isEnabled != null)
                    {
                        builder.CodeFixes[id] = isEnabled.Value;
                    }
                }
                else
                {
                    Debug.Fail(e.Name.LocalName);
                }
            }
        }

        private static void LoadRuleSets(XElement element, Builder builder, string filePath)
        {
            string directoryPath = null;

            foreach (XElement e in element.Elements())
            {
                if (e.HasName("RuleSet"))
                {
                    string path = null;

                    foreach (XAttribute attribute in e.Attributes())
                    {
                        if (attribute.HasName("Path"))
                        {
                            directoryPath ??= Path.GetDirectoryName(filePath);

                            path = LoadPath(attribute, directoryPath);
                        }
                        else
                        {
                            Debug.Fail(attribute.Name.LocalName);
                        }
                    }

                    if (!string.IsNullOrEmpty(path))
                    {
                        builder.RuleSets.Add(path);
                    }
                }
                else
                {
                    Debug.Fail(e.Name.LocalName);
                }
            }
        }

        private static string LoadPath(XAttribute attribute, string basePath)
        {
            string path = attribute.Value.Trim();

            if (path.Contains("%LOCALAPPDATA%"))
            {
                string localAppDataPath = Environment.GetFolderPath(Environment.SpecialFolder.LocalApplicationData);

                path = path.Replace("%LOCALAPPDATA%", localAppDataPath);
            }

            return (TryGetNormalizedFullPath(path, basePath, out path))
                ? path
                : null;
        }

        public CodeAnalysisConfiguration WithPrefixFieldIdentifierWithUnderscore(bool prefixFieldIdentifierWithUnderscore)
        {
            return new CodeAnalysisConfiguration(
                includes: Includes,
                analyzers: Analyzers,
                codeFixes: CodeFixes,
                refactorings: Refactorings,
                ruleSets: RuleSets,
                prefixFieldIdentifierWithUnderscore: prefixFieldIdentifierWithUnderscore,
                maxLineLength: MaxLineLength);
        }

        public CodeAnalysisConfiguration WithAnalyzers(IEnumerable<KeyValuePair<string, bool>> analyzers)
        {
            return new CodeAnalysisConfiguration(
                includes: Includes,
                analyzers: analyzers,
                codeFixes: CodeFixes,
                refactorings: Refactorings,
                ruleSets: RuleSets,
                prefixFieldIdentifierWithUnderscore: PrefixFieldIdentifierWithUnderscore,
                maxLineLength: MaxLineLength);
        }

        public CodeAnalysisConfiguration WithRefactorings(IEnumerable<KeyValuePair<string, bool>> refactorings)
        {
            return new CodeAnalysisConfiguration(
                includes: Includes,
                analyzers: Analyzers,
                codeFixes: CodeFixes,
                refactorings: refactorings,
                ruleSets: RuleSets,
                prefixFieldIdentifierWithUnderscore: PrefixFieldIdentifierWithUnderscore,
                maxLineLength: MaxLineLength);
        }

        public CodeAnalysisConfiguration WithCodeFixes(IEnumerable<KeyValuePair<string, bool>> codeFixes)
        {
            return new CodeAnalysisConfiguration(
                includes: Includes,
                analyzers: Analyzers,
                codeFixes: codeFixes,
                refactorings: Refactorings,
                ruleSets: RuleSets,
                prefixFieldIdentifierWithUnderscore: PrefixFieldIdentifierWithUnderscore,
                maxLineLength: MaxLineLength);
        }

        internal void Save(string path)
        {
<<<<<<< HEAD
            var settings = new XElement("Settings",
                new XElement("General",
                    new XElement("PrefixFieldIdentifierWithUnderscore", PrefixFieldIdentifierWithUnderscore)),
                new XElement("Formatting",
                    new XElement("MaxLineLength", MaxLineLength)));
=======
            var settings = new XElement(
                "Settings",
                new XElement(
                    "General",
                    new XElement("PrefixFieldIdentifierWithUnderscore", PrefixFieldIdentifierWithUnderscore)));
>>>>>>> a4e0490e

            if (Analyzers.Count > 0)
            {
                settings.Add(
                    new XElement(
                        "Analyzers",
                        Analyzers
                            .OrderBy(f => f.Key)
                            .Select(f => new XElement("Analyzer", new XAttribute("Id", f.Key), new XAttribute("Value", f.Value)))
                    ));
            }

            if (Refactorings.Any(f => !f.Value))
            {
                settings.Add(
                    new XElement(
                        "Refactorings",
                        Refactorings
                            .Where(f => !f.Value)
                            .OrderBy(f => f.Key)
                            .Select(f => new XElement("Refactoring", new XAttribute("Id", f.Key), new XAttribute("IsEnabled", f.Value)))
                    ));
            }

            if (CodeFixes.Any(f => !f.Value))
            {
                settings.Add(
                    new XElement(
                        "CodeFixes",
                        CodeFixes
                            .Where(f => !f.Value)
                            .OrderBy(f => f.Key)
                            .Select(f => new XElement("CodeFix", new XAttribute("Id", f.Key), new XAttribute("IsEnabled", f.Value)))
                    ));
            }

            if (RuleSets.Any())
            {
                settings.Add(
                    new XElement(
                        "RuleSets",
                        RuleSets.Select(f => new XElement("RuleSet", new XAttribute("Path", f)))));
            }

            var doc = new XDocument(new XElement("Roslynator", settings));

            var xmlWriterSettings = new XmlWriterSettings()
            {
                OmitXmlDeclaration = false,
                NewLineChars = Environment.NewLine,
                IndentChars = "  ",
                Indent = true,
            };

            using (var fileStream = new FileStream(path, FileMode.Create))
            using (var streamWriter = new StreamWriter(fileStream, Encoding.UTF8))
            using (XmlWriter xmlWriter = XmlWriter.Create(streamWriter, xmlWriterSettings))
                doc.WriteTo(xmlWriter);
        }

        private class Builder
        {
            private ImmutableDictionary<string, bool>.Builder _analyzers;
            private ImmutableDictionary<string, bool>.Builder _codeFixes;
            private ImmutableDictionary<string, bool>.Builder _refactorings;
            private ImmutableArray<string>.Builder _ruleSets;

            public ImmutableDictionary<string, bool>.Builder Analyzers
            {
                get { return _analyzers ??= ImmutableDictionary.CreateBuilder<string, bool>(); }
            }

            public ImmutableDictionary<string, bool>.Builder CodeFixes
            {
                get { return _codeFixes ??= ImmutableDictionary.CreateBuilder<string, bool>(); }
            }

            public ImmutableDictionary<string, bool>.Builder Refactorings
            {
                get { return _refactorings ??= ImmutableDictionary.CreateBuilder<string, bool>(); }
            }

            public ImmutableArray<string>.Builder RuleSets
            {
                get { return _ruleSets ??= ImmutableArray.CreateBuilder<string>(); }
            }

            public bool PrefixFieldIdentifierWithUnderscore { get; set; } = Empty.PrefixFieldIdentifierWithUnderscore;

            public int MaxLineLength { get; set; } = Empty.MaxLineLength;
        }

        private static bool TryGetNormalizedFullPath(string path, out string result)
        {
            return TryGetNormalizedFullPath(path, null, out result);
        }

        private static bool TryGetNormalizedFullPath(string path, string basePath, out string result)
        {
            if (!FileSystemHelpers.TryGetNormalizedFullPath(path, basePath, out result))
            {
                Debug.WriteLine($"Path is invalid: {path}");
                return false;
            }

            return true;
        }
    }
}<|MERGE_RESOLUTION|>--- conflicted
+++ resolved
@@ -1,624 +1,620 @@
-﻿// Copyright (c) Josef Pihrt. All rights reserved. Licensed under the Apache License, Version 2.0. See License.txt in the project root for license information.
-
-using System;
-using System.Collections.Generic;
-using System.Collections.Immutable;
-using System.Diagnostics;
-using System.IO;
-using System.Linq;
-using System.Text;
-using System.Threading;
-using System.Xml;
-using System.Xml.Linq;
-
-namespace Roslynator.Configuration
-{
-    public class CodeAnalysisConfiguration
-    {
-        public const string ConfigFileName = "roslynator.config";
-
-        private static readonly IEqualityComparer<string> _keyComparer = StringComparer.OrdinalIgnoreCase;
-
-        private static CodeAnalysisConfiguration _current;
-
-        public static CodeAnalysisConfiguration Empty { get; } = new CodeAnalysisConfiguration();
-
-        public static CodeAnalysisConfiguration Current
-        {
-            get
-            {
-                if (_current == null)
-                    Interlocked.CompareExchange(ref _current, LoadConfiguration() ?? Empty, null);
-
-                return _current;
-            }
-        }
-
-        public CodeAnalysisConfiguration(
-            IEnumerable<string> includes = null,
-            IEnumerable<KeyValuePair<string, bool>> analyzers = null,
-            IEnumerable<KeyValuePair<string, bool>> codeFixes = null,
-            IEnumerable<KeyValuePair<string, bool>> refactorings = null,
-            IEnumerable<string> ruleSets = null,
-            bool prefixFieldIdentifierWithUnderscore = false,
-            int maxLineLength = 120)
-        {
-            Includes = includes?.ToImmutableArray() ?? ImmutableArray<string>.Empty;
-            Analyzers = analyzers?.ToImmutableDictionary(_keyComparer) ?? ImmutableDictionary<string, bool>.Empty;
-            CodeFixes = codeFixes?.ToImmutableDictionary(_keyComparer) ?? ImmutableDictionary<string, bool>.Empty;
-            Refactorings = refactorings?.ToImmutableDictionary(_keyComparer) ?? ImmutableDictionary<string, bool>.Empty;
-            RuleSets = ruleSets?.ToImmutableArray() ?? ImmutableArray<string>.Empty;
-            PrefixFieldIdentifierWithUnderscore = prefixFieldIdentifierWithUnderscore;
-            MaxLineLength = maxLineLength;
-        }
-
-        public ImmutableArray<string> Includes { get; }
-
-        public ImmutableDictionary<string, bool> Analyzers { get; }
-
-        public ImmutableDictionary<string, bool> CodeFixes { get; }
-
-        public ImmutableDictionary<string, bool> Refactorings { get; }
-
-        public ImmutableArray<string> RuleSets { get; }
-
-        public bool PrefixFieldIdentifierWithUnderscore { get; }
-
-        public int MaxLineLength { get; }
-
-        internal IEnumerable<string> GetDisabledRefactorings()
-        {
-            foreach (KeyValuePair<string, bool> kvp in Refactorings)
-            {
-                if (!kvp.Value)
-                    yield return kvp.Key;
-            }
-        }
-
-        internal IEnumerable<string> GetDisabledCodeFixes()
-        {
-            foreach (KeyValuePair<string, bool> kvp in CodeFixes)
-            {
-                if (!kvp.Value)
-                    yield return kvp.Key;
-            }
-        }
-
-        private static CodeAnalysisConfiguration LoadConfiguration()
-        {
-            string path = typeof(CodeAnalysisConfiguration).Assembly.Location;
-
-            if (!string.IsNullOrEmpty(path))
-            {
-                path = Path.GetDirectoryName(path);
-
-                if (!string.IsNullOrEmpty(path))
-                {
-                    path = Path.Combine(path, ConfigFileName);
-
-                    if (File.Exists(path))
-                    {
-                        return LoadAndCatchIfThrows(path, ex => Debug.Fail(ex.ToString()));
-                    }
-                }
-            }
-
-            return null;
-        }
-
-        internal static CodeAnalysisConfiguration LoadAndCatchIfThrows(string uri, Action<Exception> exceptionHandler = null)
-        {
-            try
-            {
-                return Load(uri);
-            }
-            catch (Exception ex) when (ex is IOException
-                || ex is UnauthorizedAccessException
-                || ex is XmlException)
-            {
-                exceptionHandler?.Invoke(ex);
-                return null;
-            }
-        }
-
-        public static CodeAnalysisConfiguration Load(string uri)
-        {
-            if (!TryGetNormalizedFullPath(uri, out uri))
-                return null;
-
-            Builder builder = null;
-
-            Queue<string> queue = null;
-
-            Load(uri, ref builder, ref queue);
-
-            ImmutableArray<string> includes = queue?.ToImmutableArray() ?? ImmutableArray<string>.Empty;
-
-            if (queue != null)
-            {
-                var loadedIncludes = new HashSet<string>(FileSystemHelpers.Comparer) { uri };
-
-                do
-                {
-                    string include = queue.Dequeue();
-
-                    if (!loadedIncludes.Contains(include)
-                        && File.Exists(include))
-                    {
-                        try
-                        {
-                            Load(include, ref builder, ref queue);
-                        }
-                        catch (Exception ex) when (ex is IOException
-                            || ex is UnauthorizedAccessException
-                            || ex is XmlException)
-                        {
-                            Debug.Fail(ex.ToString());
-                        }
-                    }
-
-                    loadedIncludes.Add(include);
-
-                } while (queue.Count > 0);
-            }
-
-            if (builder == null)
-                return Empty;
-
-            return new CodeAnalysisConfiguration(
-                includes: includes,
-                analyzers: builder.Analyzers?.ToImmutable() ?? ImmutableDictionary<string, bool>.Empty,
-                codeFixes: builder.CodeFixes?.ToImmutable() ?? ImmutableDictionary<string, bool>.Empty,
-                refactorings: builder.Refactorings?.ToImmutable() ?? ImmutableDictionary<string, bool>.Empty,
-                ruleSets: builder.RuleSets?.ToImmutable() ?? ImmutableArray<string>.Empty,
-                prefixFieldIdentifierWithUnderscore: builder.PrefixFieldIdentifierWithUnderscore,
-                maxLineLength: builder.MaxLineLength);
-        }
-
-        private static void Load(
-            string uri,
-            ref Builder builder,
-            ref Queue<string> includes)
-        {
-            XDocument doc = XDocument.Load(uri);
-
-            string directoryPath = null;
-
-            XElement root = doc.Root;
-
-            Debug.Assert(root?.HasName("Roslynator") == true, root?.Name.LocalName);
-
-            if (root?.HasName("Roslynator") == true)
-            {
-                foreach (XElement element in root.Elements())
-                {
-                    if (element.HasName("Settings"))
-                    {
-                        if (builder == null)
-                            builder = new Builder();
-
-                        LoadSettings(element, builder, uri);
-                    }
-                    else if (element.HasName("Include"))
-                    {
-                        foreach (XAttribute attribute in element.Attributes())
-                        {
-                            if (attribute.HasName("Path"))
-                            {
-                                directoryPath ??= Path.GetDirectoryName(uri);
-
-                                string path = LoadPath(attribute, directoryPath);
-
-                                if (path != null)
-                                    (includes ??= new Queue<string>()).Enqueue(path);
-                            }
-                            else
-                            {
-                                Debug.Fail(attribute.Name.LocalName);
-                            }
-                        }
-                    }
-                    else
-                    {
-                        Debug.Fail(element.Name.LocalName);
-                    }
-                }
-            }
-        }
-
-        private static void LoadSettings(XElement element, Builder builder, string filePath)
-        {
-            foreach (XElement e in element.Elements())
-            {
-                if (e.HasName("General"))
-                {
-                    LoadGeneral(e, builder);
-                }
-                else if (e.HasName("Formatting"))
-                {
-                    LoadFormatting(e, builder);
-                }
-                else if (e.HasName("Analyzers"))
-                {
-                    LoadAnalyzers(e, builder);
-                }
-                else if (e.HasName("Refactorings"))
-                {
-                    LoadRefactorings(e, builder);
-                }
-                else if (e.HasName("CodeFixes"))
-                {
-                    LoadCodeFixes(e, builder);
-                }
-                else if (e.HasName("RuleSets"))
-                {
-                    LoadRuleSets(e, builder, filePath);
-                }
-                else
-                {
-                    Debug.Fail(e.Name.LocalName);
-                }
-            }
-        }
-
-        private static void LoadGeneral(XElement element, Builder builder)
-        {
-            foreach (XElement e in element.Elements())
-            {
-                if (e.HasName("PrefixFieldIdentifierWithUnderscore"))
-                {
-                    if (bool.TryParse(e.Value, out bool result))
-                    {
-                        builder.PrefixFieldIdentifierWithUnderscore = result;
-                    }
-                    else
-                    {
-                        Debug.Fail(e.Value);
-                    }
-                }
-                else
-                {
-                    Debug.Fail(e.Name.LocalName);
-                }
-            }
-        }
-
-        private static void LoadFormatting(XElement element, Builder builder)
-        {
-            foreach (XElement e in element.Elements())
-            {
-                if (e.HasName("MaxLineLength"))
-                {
-                    if (int.TryParse(e.Value, out int result))
-                    {
-                        builder.MaxLineLength = result;
-                    }
-                    else
-                    {
-                        Debug.Fail(e.Value);
-                    }
-                }
-                else
-                {
-                    Debug.Fail(e.Name.LocalName);
-                }
-            }
-        }
-
-        private static void LoadAnalyzers(XElement element, Builder builder)
-        {
-            foreach (XElement e in element.Elements())
-            {
-                string key = e.Name.LocalName;
-
-                if (bool.TryParse(e.Value, out bool value))
-                {
-                    builder.Analyzers[key] = value;
-                }
-                else
-                {
-                    Debug.Fail(e.Value);
-                }
-            }
-        }
-
-        private static void LoadRefactorings(XElement element, Builder builder)
-        {
-            foreach (XElement e in element.Elements())
-            {
-                if (e.HasName("Refactoring"))
-                {
-                    string id = null;
-                    bool? isEnabled = null;
-
-                    foreach (XAttribute attribute in e.Attributes())
-                    {
-                        if (attribute.HasName("Id"))
-                        {
-                            id = attribute.Value;
-                        }
-                        else if (attribute.HasName("IsEnabled"))
-                        {
-                            isEnabled = attribute.GetValueAsBoolean();
-                        }
-                        else
-                        {
-                            Debug.Fail(attribute.Name.LocalName);
-                        }
-                    }
-
-                    if (!string.IsNullOrEmpty(id)
-                        && isEnabled != null)
-                    {
-                        builder.Refactorings[id] = isEnabled.Value;
-                    }
-                }
-                else
-                {
-                    Debug.Fail(e.Name.LocalName);
-                }
-            }
-        }
-
-        private static void LoadCodeFixes(XElement element, Builder builder)
-        {
-            foreach (XElement e in element.Elements())
-            {
-                if (e.HasName("CodeFix"))
-                {
-                    string id = null;
-                    bool? isEnabled = null;
-
-                    foreach (XAttribute attribute in e.Attributes())
-                    {
-                        if (attribute.HasName("Id"))
-                        {
-                            id = attribute.Value;
-                        }
-                        else if (attribute.HasName("IsEnabled"))
-                        {
-                            isEnabled = attribute.GetValueAsBoolean();
-                        }
-                        else
-                        {
-                            Debug.Fail(attribute.Name.LocalName);
-                        }
-                    }
-
-                    if (!string.IsNullOrEmpty(id)
-                        && isEnabled != null)
-                    {
-                        builder.CodeFixes[id] = isEnabled.Value;
-                    }
-                }
-                else
-                {
-                    Debug.Fail(e.Name.LocalName);
-                }
-            }
-        }
-
-        private static void LoadRuleSets(XElement element, Builder builder, string filePath)
-        {
-            string directoryPath = null;
-
-            foreach (XElement e in element.Elements())
-            {
-                if (e.HasName("RuleSet"))
-                {
-                    string path = null;
-
-                    foreach (XAttribute attribute in e.Attributes())
-                    {
-                        if (attribute.HasName("Path"))
-                        {
-                            directoryPath ??= Path.GetDirectoryName(filePath);
-
-                            path = LoadPath(attribute, directoryPath);
-                        }
-                        else
-                        {
-                            Debug.Fail(attribute.Name.LocalName);
-                        }
-                    }
-
-                    if (!string.IsNullOrEmpty(path))
-                    {
-                        builder.RuleSets.Add(path);
-                    }
-                }
-                else
-                {
-                    Debug.Fail(e.Name.LocalName);
-                }
-            }
-        }
-
-        private static string LoadPath(XAttribute attribute, string basePath)
-        {
-            string path = attribute.Value.Trim();
-
-            if (path.Contains("%LOCALAPPDATA%"))
-            {
-                string localAppDataPath = Environment.GetFolderPath(Environment.SpecialFolder.LocalApplicationData);
-
-                path = path.Replace("%LOCALAPPDATA%", localAppDataPath);
-            }
-
-            return (TryGetNormalizedFullPath(path, basePath, out path))
-                ? path
-                : null;
-        }
-
-        public CodeAnalysisConfiguration WithPrefixFieldIdentifierWithUnderscore(bool prefixFieldIdentifierWithUnderscore)
-        {
-            return new CodeAnalysisConfiguration(
-                includes: Includes,
-                analyzers: Analyzers,
-                codeFixes: CodeFixes,
-                refactorings: Refactorings,
-                ruleSets: RuleSets,
-                prefixFieldIdentifierWithUnderscore: prefixFieldIdentifierWithUnderscore,
-                maxLineLength: MaxLineLength);
-        }
-
-        public CodeAnalysisConfiguration WithAnalyzers(IEnumerable<KeyValuePair<string, bool>> analyzers)
-        {
-            return new CodeAnalysisConfiguration(
-                includes: Includes,
-                analyzers: analyzers,
-                codeFixes: CodeFixes,
-                refactorings: Refactorings,
-                ruleSets: RuleSets,
-                prefixFieldIdentifierWithUnderscore: PrefixFieldIdentifierWithUnderscore,
-                maxLineLength: MaxLineLength);
-        }
-
-        public CodeAnalysisConfiguration WithRefactorings(IEnumerable<KeyValuePair<string, bool>> refactorings)
-        {
-            return new CodeAnalysisConfiguration(
-                includes: Includes,
-                analyzers: Analyzers,
-                codeFixes: CodeFixes,
-                refactorings: refactorings,
-                ruleSets: RuleSets,
-                prefixFieldIdentifierWithUnderscore: PrefixFieldIdentifierWithUnderscore,
-                maxLineLength: MaxLineLength);
-        }
-
-        public CodeAnalysisConfiguration WithCodeFixes(IEnumerable<KeyValuePair<string, bool>> codeFixes)
-        {
-            return new CodeAnalysisConfiguration(
-                includes: Includes,
-                analyzers: Analyzers,
-                codeFixes: codeFixes,
-                refactorings: Refactorings,
-                ruleSets: RuleSets,
-                prefixFieldIdentifierWithUnderscore: PrefixFieldIdentifierWithUnderscore,
-                maxLineLength: MaxLineLength);
-        }
-
-        internal void Save(string path)
-        {
-<<<<<<< HEAD
-            var settings = new XElement("Settings",
-                new XElement("General",
-                    new XElement("PrefixFieldIdentifierWithUnderscore", PrefixFieldIdentifierWithUnderscore)),
-                new XElement("Formatting",
-                    new XElement("MaxLineLength", MaxLineLength)));
-=======
-            var settings = new XElement(
-                "Settings",
-                new XElement(
-                    "General",
-                    new XElement("PrefixFieldIdentifierWithUnderscore", PrefixFieldIdentifierWithUnderscore)));
->>>>>>> a4e0490e
-
-            if (Analyzers.Count > 0)
-            {
-                settings.Add(
-                    new XElement(
-                        "Analyzers",
-                        Analyzers
-                            .OrderBy(f => f.Key)
-                            .Select(f => new XElement("Analyzer", new XAttribute("Id", f.Key), new XAttribute("Value", f.Value)))
-                    ));
-            }
-
-            if (Refactorings.Any(f => !f.Value))
-            {
-                settings.Add(
-                    new XElement(
-                        "Refactorings",
-                        Refactorings
-                            .Where(f => !f.Value)
-                            .OrderBy(f => f.Key)
-                            .Select(f => new XElement("Refactoring", new XAttribute("Id", f.Key), new XAttribute("IsEnabled", f.Value)))
-                    ));
-            }
-
-            if (CodeFixes.Any(f => !f.Value))
-            {
-                settings.Add(
-                    new XElement(
-                        "CodeFixes",
-                        CodeFixes
-                            .Where(f => !f.Value)
-                            .OrderBy(f => f.Key)
-                            .Select(f => new XElement("CodeFix", new XAttribute("Id", f.Key), new XAttribute("IsEnabled", f.Value)))
-                    ));
-            }
-
-            if (RuleSets.Any())
-            {
-                settings.Add(
-                    new XElement(
-                        "RuleSets",
-                        RuleSets.Select(f => new XElement("RuleSet", new XAttribute("Path", f)))));
-            }
-
-            var doc = new XDocument(new XElement("Roslynator", settings));
-
-            var xmlWriterSettings = new XmlWriterSettings()
-            {
-                OmitXmlDeclaration = false,
-                NewLineChars = Environment.NewLine,
-                IndentChars = "  ",
-                Indent = true,
-            };
-
-            using (var fileStream = new FileStream(path, FileMode.Create))
-            using (var streamWriter = new StreamWriter(fileStream, Encoding.UTF8))
-            using (XmlWriter xmlWriter = XmlWriter.Create(streamWriter, xmlWriterSettings))
-                doc.WriteTo(xmlWriter);
-        }
-
-        private class Builder
-        {
-            private ImmutableDictionary<string, bool>.Builder _analyzers;
-            private ImmutableDictionary<string, bool>.Builder _codeFixes;
-            private ImmutableDictionary<string, bool>.Builder _refactorings;
-            private ImmutableArray<string>.Builder _ruleSets;
-
-            public ImmutableDictionary<string, bool>.Builder Analyzers
-            {
-                get { return _analyzers ??= ImmutableDictionary.CreateBuilder<string, bool>(); }
-            }
-
-            public ImmutableDictionary<string, bool>.Builder CodeFixes
-            {
-                get { return _codeFixes ??= ImmutableDictionary.CreateBuilder<string, bool>(); }
-            }
-
-            public ImmutableDictionary<string, bool>.Builder Refactorings
-            {
-                get { return _refactorings ??= ImmutableDictionary.CreateBuilder<string, bool>(); }
-            }
-
-            public ImmutableArray<string>.Builder RuleSets
-            {
-                get { return _ruleSets ??= ImmutableArray.CreateBuilder<string>(); }
-            }
-
-            public bool PrefixFieldIdentifierWithUnderscore { get; set; } = Empty.PrefixFieldIdentifierWithUnderscore;
-
-            public int MaxLineLength { get; set; } = Empty.MaxLineLength;
-        }
-
-        private static bool TryGetNormalizedFullPath(string path, out string result)
-        {
-            return TryGetNormalizedFullPath(path, null, out result);
-        }
-
-        private static bool TryGetNormalizedFullPath(string path, string basePath, out string result)
-        {
-            if (!FileSystemHelpers.TryGetNormalizedFullPath(path, basePath, out result))
-            {
-                Debug.WriteLine($"Path is invalid: {path}");
-                return false;
-            }
-
-            return true;
-        }
-    }
-}+﻿// Copyright (c) Josef Pihrt. All rights reserved. Licensed under the Apache License, Version 2.0. See License.txt in the project root for license information.
+
+using System;
+using System.Collections.Generic;
+using System.Collections.Immutable;
+using System.Diagnostics;
+using System.IO;
+using System.Linq;
+using System.Text;
+using System.Threading;
+using System.Xml;
+using System.Xml.Linq;
+
+namespace Roslynator.Configuration
+{
+    public class CodeAnalysisConfiguration
+    {
+        public const string ConfigFileName = "roslynator.config";
+
+        private static readonly IEqualityComparer<string> _keyComparer = StringComparer.OrdinalIgnoreCase;
+
+        private static CodeAnalysisConfiguration _current;
+
+        public static CodeAnalysisConfiguration Empty { get; } = new CodeAnalysisConfiguration();
+
+        public static CodeAnalysisConfiguration Current
+        {
+            get
+            {
+                if (_current == null)
+                    Interlocked.CompareExchange(ref _current, LoadConfiguration() ?? Empty, null);
+
+                return _current;
+            }
+        }
+
+        public CodeAnalysisConfiguration(
+            IEnumerable<string> includes = null,
+            IEnumerable<KeyValuePair<string, bool>> analyzers = null,
+            IEnumerable<KeyValuePair<string, bool>> codeFixes = null,
+            IEnumerable<KeyValuePair<string, bool>> refactorings = null,
+            IEnumerable<string> ruleSets = null,
+            bool prefixFieldIdentifierWithUnderscore = false,
+            int maxLineLength = 120)
+        {
+            Includes = includes?.ToImmutableArray() ?? ImmutableArray<string>.Empty;
+            Analyzers = analyzers?.ToImmutableDictionary(_keyComparer) ?? ImmutableDictionary<string, bool>.Empty;
+            CodeFixes = codeFixes?.ToImmutableDictionary(_keyComparer) ?? ImmutableDictionary<string, bool>.Empty;
+            Refactorings = refactorings?.ToImmutableDictionary(_keyComparer) ?? ImmutableDictionary<string, bool>.Empty;
+            RuleSets = ruleSets?.ToImmutableArray() ?? ImmutableArray<string>.Empty;
+            PrefixFieldIdentifierWithUnderscore = prefixFieldIdentifierWithUnderscore;
+            MaxLineLength = maxLineLength;
+        }
+
+        public ImmutableArray<string> Includes { get; }
+
+        public ImmutableDictionary<string, bool> Analyzers { get; }
+
+        public ImmutableDictionary<string, bool> CodeFixes { get; }
+
+        public ImmutableDictionary<string, bool> Refactorings { get; }
+
+        public ImmutableArray<string> RuleSets { get; }
+
+        public bool PrefixFieldIdentifierWithUnderscore { get; }
+
+        public int MaxLineLength { get; }
+
+        internal IEnumerable<string> GetDisabledRefactorings()
+        {
+            foreach (KeyValuePair<string, bool> kvp in Refactorings)
+            {
+                if (!kvp.Value)
+                    yield return kvp.Key;
+            }
+        }
+
+        internal IEnumerable<string> GetDisabledCodeFixes()
+        {
+            foreach (KeyValuePair<string, bool> kvp in CodeFixes)
+            {
+                if (!kvp.Value)
+                    yield return kvp.Key;
+            }
+        }
+
+        private static CodeAnalysisConfiguration LoadConfiguration()
+        {
+            string path = typeof(CodeAnalysisConfiguration).Assembly.Location;
+
+            if (!string.IsNullOrEmpty(path))
+            {
+                path = Path.GetDirectoryName(path);
+
+                if (!string.IsNullOrEmpty(path))
+                {
+                    path = Path.Combine(path, ConfigFileName);
+
+                    if (File.Exists(path))
+                    {
+                        return LoadAndCatchIfThrows(path, ex => Debug.Fail(ex.ToString()));
+                    }
+                }
+            }
+
+            return null;
+        }
+
+        internal static CodeAnalysisConfiguration LoadAndCatchIfThrows(string uri, Action<Exception> exceptionHandler = null)
+        {
+            try
+            {
+                return Load(uri);
+            }
+            catch (Exception ex) when (ex is IOException
+                || ex is UnauthorizedAccessException
+                || ex is XmlException)
+            {
+                exceptionHandler?.Invoke(ex);
+                return null;
+            }
+        }
+
+        public static CodeAnalysisConfiguration Load(string uri)
+        {
+            if (!TryGetNormalizedFullPath(uri, out uri))
+                return null;
+
+            Builder builder = null;
+
+            Queue<string> queue = null;
+
+            Load(uri, ref builder, ref queue);
+
+            ImmutableArray<string> includes = queue?.ToImmutableArray() ?? ImmutableArray<string>.Empty;
+
+            if (queue != null)
+            {
+                var loadedIncludes = new HashSet<string>(FileSystemHelpers.Comparer) { uri };
+
+                do
+                {
+                    string include = queue.Dequeue();
+
+                    if (!loadedIncludes.Contains(include)
+                        && File.Exists(include))
+                    {
+                        try
+                        {
+                            Load(include, ref builder, ref queue);
+                        }
+                        catch (Exception ex) when (ex is IOException
+                            || ex is UnauthorizedAccessException
+                            || ex is XmlException)
+                        {
+                            Debug.Fail(ex.ToString());
+                        }
+                    }
+
+                    loadedIncludes.Add(include);
+
+                } while (queue.Count > 0);
+            }
+
+            if (builder == null)
+                return Empty;
+
+            return new CodeAnalysisConfiguration(
+                includes: includes,
+                analyzers: builder.Analyzers?.ToImmutable() ?? ImmutableDictionary<string, bool>.Empty,
+                codeFixes: builder.CodeFixes?.ToImmutable() ?? ImmutableDictionary<string, bool>.Empty,
+                refactorings: builder.Refactorings?.ToImmutable() ?? ImmutableDictionary<string, bool>.Empty,
+                ruleSets: builder.RuleSets?.ToImmutable() ?? ImmutableArray<string>.Empty,
+                prefixFieldIdentifierWithUnderscore: builder.PrefixFieldIdentifierWithUnderscore,
+                maxLineLength: builder.MaxLineLength);
+        }
+
+        private static void Load(
+            string uri,
+            ref Builder builder,
+            ref Queue<string> includes)
+        {
+            XDocument doc = XDocument.Load(uri);
+
+            string directoryPath = null;
+
+            XElement root = doc.Root;
+
+            Debug.Assert(root?.HasName("Roslynator") == true, root?.Name.LocalName);
+
+            if (root?.HasName("Roslynator") == true)
+            {
+                foreach (XElement element in root.Elements())
+                {
+                    if (element.HasName("Settings"))
+                    {
+                        if (builder == null)
+                            builder = new Builder();
+
+                        LoadSettings(element, builder, uri);
+                    }
+                    else if (element.HasName("Include"))
+                    {
+                        foreach (XAttribute attribute in element.Attributes())
+                        {
+                            if (attribute.HasName("Path"))
+                            {
+                                directoryPath ??= Path.GetDirectoryName(uri);
+
+                                string path = LoadPath(attribute, directoryPath);
+
+                                if (path != null)
+                                    (includes ??= new Queue<string>()).Enqueue(path);
+                            }
+                            else
+                            {
+                                Debug.Fail(attribute.Name.LocalName);
+                            }
+                        }
+                    }
+                    else
+                    {
+                        Debug.Fail(element.Name.LocalName);
+                    }
+                }
+            }
+        }
+
+        private static void LoadSettings(XElement element, Builder builder, string filePath)
+        {
+            foreach (XElement e in element.Elements())
+            {
+                if (e.HasName("General"))
+                {
+                    LoadGeneral(e, builder);
+                }
+                else if (e.HasName("Formatting"))
+                {
+                    LoadFormatting(e, builder);
+                }
+                else if (e.HasName("Analyzers"))
+                {
+                    LoadAnalyzers(e, builder);
+                }
+                else if (e.HasName("Refactorings"))
+                {
+                    LoadRefactorings(e, builder);
+                }
+                else if (e.HasName("CodeFixes"))
+                {
+                    LoadCodeFixes(e, builder);
+                }
+                else if (e.HasName("RuleSets"))
+                {
+                    LoadRuleSets(e, builder, filePath);
+                }
+                else
+                {
+                    Debug.Fail(e.Name.LocalName);
+                }
+            }
+        }
+
+        private static void LoadGeneral(XElement element, Builder builder)
+        {
+            foreach (XElement e in element.Elements())
+            {
+                if (e.HasName("PrefixFieldIdentifierWithUnderscore"))
+                {
+                    if (bool.TryParse(e.Value, out bool result))
+                    {
+                        builder.PrefixFieldIdentifierWithUnderscore = result;
+                    }
+                    else
+                    {
+                        Debug.Fail(e.Value);
+                    }
+                }
+                else
+                {
+                    Debug.Fail(e.Name.LocalName);
+                }
+            }
+        }
+
+        private static void LoadFormatting(XElement element, Builder builder)
+        {
+            foreach (XElement e in element.Elements())
+            {
+                if (e.HasName("MaxLineLength"))
+                {
+                    if (int.TryParse(e.Value, out int result))
+                    {
+                        builder.MaxLineLength = result;
+                    }
+                    else
+                    {
+                        Debug.Fail(e.Value);
+                    }
+                }
+                else
+                {
+                    Debug.Fail(e.Name.LocalName);
+                }
+            }
+        }
+
+        private static void LoadAnalyzers(XElement element, Builder builder)
+        {
+            foreach (XElement e in element.Elements())
+            {
+                string key = e.Name.LocalName;
+
+                if (bool.TryParse(e.Value, out bool value))
+                {
+                    builder.Analyzers[key] = value;
+                }
+                else
+                {
+                    Debug.Fail(e.Value);
+                }
+            }
+        }
+
+        private static void LoadRefactorings(XElement element, Builder builder)
+        {
+            foreach (XElement e in element.Elements())
+            {
+                if (e.HasName("Refactoring"))
+                {
+                    string id = null;
+                    bool? isEnabled = null;
+
+                    foreach (XAttribute attribute in e.Attributes())
+                    {
+                        if (attribute.HasName("Id"))
+                        {
+                            id = attribute.Value;
+                        }
+                        else if (attribute.HasName("IsEnabled"))
+                        {
+                            isEnabled = attribute.GetValueAsBoolean();
+                        }
+                        else
+                        {
+                            Debug.Fail(attribute.Name.LocalName);
+                        }
+                    }
+
+                    if (!string.IsNullOrEmpty(id)
+                        && isEnabled != null)
+                    {
+                        builder.Refactorings[id] = isEnabled.Value;
+                    }
+                }
+                else
+                {
+                    Debug.Fail(e.Name.LocalName);
+                }
+            }
+        }
+
+        private static void LoadCodeFixes(XElement element, Builder builder)
+        {
+            foreach (XElement e in element.Elements())
+            {
+                if (e.HasName("CodeFix"))
+                {
+                    string id = null;
+                    bool? isEnabled = null;
+
+                    foreach (XAttribute attribute in e.Attributes())
+                    {
+                        if (attribute.HasName("Id"))
+                        {
+                            id = attribute.Value;
+                        }
+                        else if (attribute.HasName("IsEnabled"))
+                        {
+                            isEnabled = attribute.GetValueAsBoolean();
+                        }
+                        else
+                        {
+                            Debug.Fail(attribute.Name.LocalName);
+                        }
+                    }
+
+                    if (!string.IsNullOrEmpty(id)
+                        && isEnabled != null)
+                    {
+                        builder.CodeFixes[id] = isEnabled.Value;
+                    }
+                }
+                else
+                {
+                    Debug.Fail(e.Name.LocalName);
+                }
+            }
+        }
+
+        private static void LoadRuleSets(XElement element, Builder builder, string filePath)
+        {
+            string directoryPath = null;
+
+            foreach (XElement e in element.Elements())
+            {
+                if (e.HasName("RuleSet"))
+                {
+                    string path = null;
+
+                    foreach (XAttribute attribute in e.Attributes())
+                    {
+                        if (attribute.HasName("Path"))
+                        {
+                            directoryPath ??= Path.GetDirectoryName(filePath);
+
+                            path = LoadPath(attribute, directoryPath);
+                        }
+                        else
+                        {
+                            Debug.Fail(attribute.Name.LocalName);
+                        }
+                    }
+
+                    if (!string.IsNullOrEmpty(path))
+                    {
+                        builder.RuleSets.Add(path);
+                    }
+                }
+                else
+                {
+                    Debug.Fail(e.Name.LocalName);
+                }
+            }
+        }
+
+        private static string LoadPath(XAttribute attribute, string basePath)
+        {
+            string path = attribute.Value.Trim();
+
+            if (path.Contains("%LOCALAPPDATA%"))
+            {
+                string localAppDataPath = Environment.GetFolderPath(Environment.SpecialFolder.LocalApplicationData);
+
+                path = path.Replace("%LOCALAPPDATA%", localAppDataPath);
+            }
+
+            return (TryGetNormalizedFullPath(path, basePath, out path))
+                ? path
+                : null;
+        }
+
+        public CodeAnalysisConfiguration WithPrefixFieldIdentifierWithUnderscore(bool prefixFieldIdentifierWithUnderscore)
+        {
+            return new CodeAnalysisConfiguration(
+                includes: Includes,
+                analyzers: Analyzers,
+                codeFixes: CodeFixes,
+                refactorings: Refactorings,
+                ruleSets: RuleSets,
+                prefixFieldIdentifierWithUnderscore: prefixFieldIdentifierWithUnderscore,
+                maxLineLength: MaxLineLength);
+        }
+
+        public CodeAnalysisConfiguration WithAnalyzers(IEnumerable<KeyValuePair<string, bool>> analyzers)
+        {
+            return new CodeAnalysisConfiguration(
+                includes: Includes,
+                analyzers: analyzers,
+                codeFixes: CodeFixes,
+                refactorings: Refactorings,
+                ruleSets: RuleSets,
+                prefixFieldIdentifierWithUnderscore: PrefixFieldIdentifierWithUnderscore,
+                maxLineLength: MaxLineLength);
+        }
+
+        public CodeAnalysisConfiguration WithRefactorings(IEnumerable<KeyValuePair<string, bool>> refactorings)
+        {
+            return new CodeAnalysisConfiguration(
+                includes: Includes,
+                analyzers: Analyzers,
+                codeFixes: CodeFixes,
+                refactorings: refactorings,
+                ruleSets: RuleSets,
+                prefixFieldIdentifierWithUnderscore: PrefixFieldIdentifierWithUnderscore,
+                maxLineLength: MaxLineLength);
+        }
+
+        public CodeAnalysisConfiguration WithCodeFixes(IEnumerable<KeyValuePair<string, bool>> codeFixes)
+        {
+            return new CodeAnalysisConfiguration(
+                includes: Includes,
+                analyzers: Analyzers,
+                codeFixes: codeFixes,
+                refactorings: Refactorings,
+                ruleSets: RuleSets,
+                prefixFieldIdentifierWithUnderscore: PrefixFieldIdentifierWithUnderscore,
+                maxLineLength: MaxLineLength);
+        }
+
+        internal void Save(string path)
+        {
+            var settings = new XElement(
+                "Settings",
+                new XElement(
+                    "General",
+                    new XElement("PrefixFieldIdentifierWithUnderscore", PrefixFieldIdentifierWithUnderscore)),
+                new XElement(
+                    +"Formatting",
+                    new XElement("MaxLineLength", MaxLineLength)));
+
+            if (Analyzers.Count > 0)
+            {
+                settings.Add(
+                    new XElement(
+                        "Analyzers",
+                        Analyzers
+                            .OrderBy(f => f.Key)
+                            .Select(f => new XElement("Analyzer", new XAttribute("Id", f.Key), new XAttribute("Value", f.Value)))
+                    ));
+            }
+
+            if (Refactorings.Any(f => !f.Value))
+            {
+                settings.Add(
+                    new XElement(
+                        "Refactorings",
+                        Refactorings
+                            .Where(f => !f.Value)
+                            .OrderBy(f => f.Key)
+                            .Select(f => new XElement("Refactoring", new XAttribute("Id", f.Key), new XAttribute("IsEnabled", f.Value)))
+                    ));
+            }
+
+            if (CodeFixes.Any(f => !f.Value))
+            {
+                settings.Add(
+                    new XElement(
+                        "CodeFixes",
+                        CodeFixes
+                            .Where(f => !f.Value)
+                            .OrderBy(f => f.Key)
+                            .Select(f => new XElement("CodeFix", new XAttribute("Id", f.Key), new XAttribute("IsEnabled", f.Value)))
+                    ));
+            }
+
+            if (RuleSets.Any())
+            {
+                settings.Add(
+                    new XElement(
+                        "RuleSets",
+                        RuleSets.Select(f => new XElement("RuleSet", new XAttribute("Path", f)))));
+            }
+
+            var doc = new XDocument(new XElement("Roslynator", settings));
+
+            var xmlWriterSettings = new XmlWriterSettings()
+            {
+                OmitXmlDeclaration = false,
+                NewLineChars = Environment.NewLine,
+                IndentChars = "  ",
+                Indent = true,
+            };
+
+            using (var fileStream = new FileStream(path, FileMode.Create))
+            using (var streamWriter = new StreamWriter(fileStream, Encoding.UTF8))
+            using (XmlWriter xmlWriter = XmlWriter.Create(streamWriter, xmlWriterSettings))
+                doc.WriteTo(xmlWriter);
+        }
+
+        private class Builder
+        {
+            private ImmutableDictionary<string, bool>.Builder _analyzers;
+            private ImmutableDictionary<string, bool>.Builder _codeFixes;
+            private ImmutableDictionary<string, bool>.Builder _refactorings;
+            private ImmutableArray<string>.Builder _ruleSets;
+
+            public ImmutableDictionary<string, bool>.Builder Analyzers
+            {
+                get { return _analyzers ??= ImmutableDictionary.CreateBuilder<string, bool>(); }
+            }
+
+            public ImmutableDictionary<string, bool>.Builder CodeFixes
+            {
+                get { return _codeFixes ??= ImmutableDictionary.CreateBuilder<string, bool>(); }
+            }
+
+            public ImmutableDictionary<string, bool>.Builder Refactorings
+            {
+                get { return _refactorings ??= ImmutableDictionary.CreateBuilder<string, bool>(); }
+            }
+
+            public ImmutableArray<string>.Builder RuleSets
+            {
+                get { return _ruleSets ??= ImmutableArray.CreateBuilder<string>(); }
+            }
+
+            public bool PrefixFieldIdentifierWithUnderscore { get; set; } = Empty.PrefixFieldIdentifierWithUnderscore;
+
+            public int MaxLineLength { get; set; } = Empty.MaxLineLength;
+        }
+
+        private static bool TryGetNormalizedFullPath(string path, out string result)
+        {
+            return TryGetNormalizedFullPath(path, null, out result);
+        }
+
+        private static bool TryGetNormalizedFullPath(string path, string basePath, out string result)
+        {
+            if (!FileSystemHelpers.TryGetNormalizedFullPath(path, basePath, out result))
+            {
+                Debug.WriteLine($"Path is invalid: {path}");
+                return false;
+            }
+
+            return true;
+        }
+    }
+}