﻿// Copyright (c) Josef Pihrt. All rights reserved. Licensed under the Apache License, Version 2.0. See License.txt in the project root for license information.

using System;
using System.Collections.Generic;
using System.Collections.Immutable;
using System.Diagnostics;
using System.Linq;
using System.Threading;
using System.Threading.Tasks;
using Microsoft.CodeAnalysis;
using Microsoft.CodeAnalysis.Diagnostics;
using Microsoft.CodeAnalysis.Text;
using Roslynator.Tests.Text;
using Xunit;
using static Roslynator.Tests.CompilerDiagnosticVerifier;

namespace Roslynator.Tests
{
    [DebuggerDisplay("{DebuggerDisplay,nq}")]
    public abstract class DiagnosticVerifier : CodeVerifier
    {
        public abstract DiagnosticDescriptor Descriptor { get; }

        public abstract DiagnosticAnalyzer Analyzer { get; }

        [DebuggerBrowsable(DebuggerBrowsableState.Never)]
        private string DebuggerDisplay
        {
            get { return $"{Descriptor.Id} {Analyzer.GetType().Name}"; }
        }

        public async Task VerifyDiagnosticAsync(
            string source,
            CodeVerificationOptions options = null,
            CancellationToken cancellationToken = default(CancellationToken))
        {
<<<<<<< HEAD
            SpanParserResult analysis = SpanParser.GetSpans(source);
=======
            SpanParserResult result = SpanParser.GetSpans(source);
>>>>>>> 485f24f1

            await VerifyDiagnosticAsync(
                result.Text,
                result.Spans.Select(f => CreateDiagnostic(f.Span, f.LineSpan)),
                additionalSources: null,
                options: options,
                cancellationToken).ConfigureAwait(false);
        }

        public async Task VerifyDiagnosticAsync(
            string theory,
            string fromData,
            CodeVerificationOptions options = null,
            CancellationToken cancellationToken = default(CancellationToken))
        {
<<<<<<< HEAD
            (TextSpan span, string result) = SpanParser.ReplaceSpan(theory, fromData);

            SpanParserResult analysis = SpanParser.GetSpans(result);
=======
            (TextSpan span, string text) = SpanParser.ReplaceSpan(theory, fromData);

            SpanParserResult result = SpanParser.GetSpans(text);
>>>>>>> 485f24f1

            if (result.Spans.Any())
            {
                await VerifyDiagnosticAsync(result.Text, result.Spans.Select(f => f.Span), options, cancellationToken).ConfigureAwait(false);
            }
            else
            {
<<<<<<< HEAD
                await VerifyDiagnosticAsync(result, span, options, cancellationToken).ConfigureAwait(false);
=======
                await VerifyDiagnosticAsync(text, span, options, cancellationToken).ConfigureAwait(false);
>>>>>>> 485f24f1
            }
        }

        public async Task VerifyDiagnosticAsync(
            string source,
            TextSpan span,
            CodeVerificationOptions options = null,
            CancellationToken cancellationToken = default(CancellationToken))
        {
            await VerifyDiagnosticAsync(
                source,
                CreateDiagnostic(source, span),
                options,
                cancellationToken).ConfigureAwait(false);
        }

        public async Task VerifyDiagnosticAsync(
            string source,
            IEnumerable<TextSpan> spans,
            CodeVerificationOptions options = null,
            CancellationToken cancellationToken = default(CancellationToken))
        {
            await VerifyDiagnosticAsync(
                source,
                spans.Select(span => CreateDiagnostic(source, span)),
                additionalSources: null,
                options: options,
                cancellationToken).ConfigureAwait(false);
        }

        public async Task VerifyDiagnosticAsync(
            string source,
            Diagnostic expectedDiagnostic,
            CodeVerificationOptions options = null,
            CancellationToken cancellationToken = default(CancellationToken))
        {
            await VerifyDiagnosticAsync(
                source,
                new Diagnostic[] { expectedDiagnostic },
                additionalSources: null,
                options: options,
                cancellationToken).ConfigureAwait(false);
        }

        public async Task VerifyDiagnosticAsync(
            string source,
            IEnumerable<Diagnostic> expectedDiagnostics,
            string[] additionalSources = null,
            CodeVerificationOptions options = null,
            CancellationToken cancellationToken = default(CancellationToken))
        {
            cancellationToken.ThrowIfCancellationRequested();

            Document document = CreateDocument(source, additionalSources ?? Array.Empty<string>());

            Compilation compilation = await document.Project.GetCompilationAsync(cancellationToken).ConfigureAwait(false);

            ImmutableArray<Diagnostic> compilerDiagnostics = compilation.GetDiagnostics(cancellationToken);

            if (options == null)
                options = Options;

            VerifyCompilerDiagnostics(compilerDiagnostics, options);

            if (options.EnableDiagnosticsDisabledByDefault)
                compilation = compilation.EnableDiagnosticsDisabledByDefault(Analyzer);

            ImmutableArray<Diagnostic> diagnostics = await compilation.GetAnalyzerDiagnosticsAsync(Analyzer, DiagnosticComparer.SpanStart, cancellationToken).ConfigureAwait(false);

            if (diagnostics.Length > 0
                && Analyzer.SupportedDiagnostics.Length > 1)
            {
                VerifyDiagnostics(FilterDiagnostics(), expectedDiagnostics, cancellationToken);
            }
            else
            {
                VerifyDiagnostics(diagnostics, expectedDiagnostics, cancellationToken);
            }

            IEnumerable<Diagnostic> FilterDiagnostics()
            {
                foreach (Diagnostic diagnostic in diagnostics)
                {
                    bool success = false;
                    foreach (Diagnostic expectedDiagnostic in expectedDiagnostics)
                    {
                        if (DiagnosticComparer.Id.Equals(diagnostic, expectedDiagnostic))
                        {
                            success = true;
                            break;
                        }
                    }

                    if (success)
                        yield return diagnostic;
                }
            }
        }

        public async Task VerifyNoDiagnosticAsync(
            string theory,
            string fromData,
            CodeVerificationOptions options = null,
            CancellationToken cancellationToken = default(CancellationToken))
        {
<<<<<<< HEAD
            (TextSpan span, string result) = SpanParser.ReplaceSpan(theory, fromData);

            await VerifyNoDiagnosticAsync(
                source: result,
=======
            (TextSpan span, string text) = SpanParser.ReplaceSpan(theory, fromData);

            await VerifyNoDiagnosticAsync(
                source: text,
>>>>>>> 485f24f1
                additionalSources: null,
                options: options,
                cancellationToken).ConfigureAwait(false);
        }

        public async Task VerifyNoDiagnosticAsync(
            string source,
            string[] additionalSources = null,
            CodeVerificationOptions options = null,
            CancellationToken cancellationToken = default(CancellationToken))
        {
            cancellationToken.ThrowIfCancellationRequested();

            if (!Analyzer.Supports(Descriptor))
                Assert.True(false, $"Diagnostic \"{Descriptor.Id}\" is not supported by analyzer \"{Analyzer.GetType().Name}\".");

            Document document = CreateDocument(source, additionalSources ?? Array.Empty<string>());

            Compilation compilation = await document.Project.GetCompilationAsync(cancellationToken).ConfigureAwait(false);

            ImmutableArray<Diagnostic> compilerDiagnostics = compilation.GetDiagnostics(cancellationToken);

            if (options == null)
                options = Options;

            VerifyCompilerDiagnostics(compilerDiagnostics, options);

            if (options.EnableDiagnosticsDisabledByDefault)
                compilation = compilation.EnableDiagnosticsDisabledByDefault(Analyzer);

            ImmutableArray<Diagnostic> analyzerDiagnostics = await compilation.GetAnalyzerDiagnosticsAsync(Analyzer, DiagnosticComparer.SpanStart, cancellationToken).ConfigureAwait(false);

            foreach (Diagnostic diagnostic in analyzerDiagnostics)
            {
                if (string.Equals(diagnostic.Id, Descriptor.Id, StringComparison.Ordinal))
                    Assert.True(false, $"No diagnostic expected{analyzerDiagnostics.Where(f => string.Equals(f.Id, Descriptor.Id, StringComparison.Ordinal)).ToDebugString()}");
            }
        }

        private void VerifyDiagnostics(
            IEnumerable<Diagnostic> actual,
            IEnumerable<Diagnostic> expected,
            CancellationToken cancellationToken = default(CancellationToken))
        {
            VerifyDiagnostics(actual, expected, checkAdditionalLocations: false, cancellationToken: cancellationToken);
        }

        private void VerifyDiagnostics(
            IEnumerable<Diagnostic> actual,
            IEnumerable<Diagnostic> expected,
            bool checkAdditionalLocations,
            CancellationToken cancellationToken = default(CancellationToken))
        {
            int expectedCount = 0;
            int actualCount = 0;

            using (IEnumerator<Diagnostic> expectedEnumerator = expected.GetEnumerator())
            using (IEnumerator<Diagnostic> actualEnumerator = actual.GetEnumerator())
            {
                if (!expectedEnumerator.MoveNext())
                    throw new InvalidOperationException($"'{nameof(expected)}' contains no elements.");

                do
                {
                    cancellationToken.ThrowIfCancellationRequested();

                    expectedCount++;

                    Diagnostic expectedDiagnostic = expectedEnumerator.Current;

                    if (!Analyzer.Supports(expectedDiagnostic.Descriptor))
                        Assert.True(false, $"Diagnostic \"{expectedDiagnostic.Id}\" is not supported by analyzer \"{Analyzer.GetType().Name}\".");

                    if (actualEnumerator.MoveNext())
                    {
                        actualCount++;

                        VerifyDiagnostic(actualEnumerator.Current, expectedDiagnostic, checkAdditionalLocations: checkAdditionalLocations);
                    }
                    else
                    {
                        while (expectedEnumerator.MoveNext())
                            expectedCount++;

                        Assert.True(false, $"Mismatch between number of diagnostics returned, expected: {expectedCount} actual: {actualCount}{actual.ToDebugString()}");
                    }

                } while (expectedEnumerator.MoveNext());

                if (actualEnumerator.MoveNext())
                {
                    actualCount++;

                    while (actualEnumerator.MoveNext())
                        actualCount++;

                    Assert.True(false, $"Mismatch between number of diagnostics returned, expected: {expectedCount} actual: {actualCount}{actual.ToDebugString()}");
                }
            }
        }

        private static void VerifyDiagnostic(
            Diagnostic actualDiagnostic,
            Diagnostic expectedDiagnostic,
            bool checkAdditionalLocations = false)
        {
            if (actualDiagnostic.Id != expectedDiagnostic.Id)
                Assert.True(false, $"Diagnostic id expected to be \"{expectedDiagnostic.Id}\", actual: \"{actualDiagnostic.Id}\"{GetMessage()}");

            VerifyLocation(actualDiagnostic.Location, expectedDiagnostic.Location);

            if (checkAdditionalLocations)
                VerifyAdditionalLocations(actualDiagnostic.AdditionalLocations, expectedDiagnostic.AdditionalLocations);

            void VerifyLocation(
                Location actualLocation,
                Location expectedLocation)
            {
                VerifyFileLinePositionSpan(actualLocation.GetLineSpan(), expectedLocation.GetLineSpan());
            }

            void VerifyAdditionalLocations(
                IReadOnlyList<Location> actual,
                IReadOnlyList<Location> expected)
            {
                int actualCount = actual.Count;
                int expectedCount = expected.Count;

                if (actualCount != expectedCount)
                    Assert.True(false, $"{expectedCount} additional location(s) expected, actual: {actualCount}{GetMessage()}");

                for (int j = 0; j < actualCount; j++)
                    VerifyLocation(actual[j], expected[j]);
            }

            void VerifyFileLinePositionSpan(
                FileLinePositionSpan actual,
                FileLinePositionSpan expected)
            {
                if (actual.Path != expected.Path)
                    Assert.True(false, $"Diagnostic expected to be in file \"{expected.Path}\", actual: \"{actual.Path}\"{GetMessage()}");

                VerifyLinePosition(actual.StartLinePosition, expected.StartLinePosition, "start");

                VerifyLinePosition(actual.EndLinePosition, expected.EndLinePosition, "end");
            }

            void VerifyLinePosition(
                LinePosition actual,
                LinePosition expected,
                string startOrEnd)
            {
                int actualLine = actual.Line;
                int expectedLine = expected.Line;

                if (actualLine != expectedLine)
                    Assert.True(false, $"Diagnostic expected to {startOrEnd} on line {expectedLine}, actual: {actualLine}{GetMessage()}");

                int actualCharacter = actual.Character;
                int expectedCharacter = expected.Character;

                if (actualCharacter != expectedCharacter)
                    Assert.True(false, $"Diagnostic expected to {startOrEnd} at column {expectedCharacter}, actual: {actualCharacter}{GetMessage()}");
            }

            string GetMessage()
            {
                return $"\r\n\r\nExpected diagnostic:\r\n{expectedDiagnostic}\r\n\r\nActual diagnostic:\r\n{actualDiagnostic}\r\n";
            }
        }

        private protected Diagnostic CreateDiagnostic(string source, TextSpan span)
        {
            LinePositionSpan lineSpan = span.ToLinePositionSpan(source);

            return CreateDiagnostic(span, lineSpan);
        }

        private protected Diagnostic CreateDiagnostic(TextSpan span, LinePositionSpan lineSpan)
        {
            Location location = Location.Create(CreateFileName(), span, lineSpan);

            return Diagnostic.Create(Descriptor, location);
        }
    }
}<|MERGE_RESOLUTION|>--- conflicted
+++ resolved
@@ -34,11 +34,7 @@
             CodeVerificationOptions options = null,
             CancellationToken cancellationToken = default(CancellationToken))
         {
-<<<<<<< HEAD
-            SpanParserResult analysis = SpanParser.GetSpans(source);
-=======
             SpanParserResult result = SpanParser.GetSpans(source);
->>>>>>> 485f24f1
 
             await VerifyDiagnosticAsync(
                 result.Text,
@@ -54,15 +50,9 @@
             CodeVerificationOptions options = null,
             CancellationToken cancellationToken = default(CancellationToken))
         {
-<<<<<<< HEAD
-            (TextSpan span, string result) = SpanParser.ReplaceSpan(theory, fromData);
-
-            SpanParserResult analysis = SpanParser.GetSpans(result);
-=======
             (TextSpan span, string text) = SpanParser.ReplaceSpan(theory, fromData);
 
             SpanParserResult result = SpanParser.GetSpans(text);
->>>>>>> 485f24f1
 
             if (result.Spans.Any())
             {
@@ -70,11 +60,7 @@
             }
             else
             {
-<<<<<<< HEAD
-                await VerifyDiagnosticAsync(result, span, options, cancellationToken).ConfigureAwait(false);
-=======
                 await VerifyDiagnosticAsync(text, span, options, cancellationToken).ConfigureAwait(false);
->>>>>>> 485f24f1
             }
         }
 
@@ -180,17 +166,10 @@
             CodeVerificationOptions options = null,
             CancellationToken cancellationToken = default(CancellationToken))
         {
-<<<<<<< HEAD
-            (TextSpan span, string result) = SpanParser.ReplaceSpan(theory, fromData);
-
-            await VerifyNoDiagnosticAsync(
-                source: result,
-=======
             (TextSpan span, string text) = SpanParser.ReplaceSpan(theory, fromData);
 
             await VerifyNoDiagnosticAsync(
                 source: text,
->>>>>>> 485f24f1
                 additionalSources: null,
                 options: options,
                 cancellationToken).ConfigureAwait(false);
