﻿// Copyright (c) Josef Pihrt. All rights reserved. Licensed under the Apache License, Version 2.0. See License.txt in the project root for license information.

using System.Threading.Tasks;
using Microsoft.CodeAnalysis.CodeFixes;
using Xunit;

#pragma warning disable RCS1090

namespace Roslynator.CSharp.CodeFixes.Tests
{
    public class CS1003SyntaxErrorCharExpectedTests : AbstractCSharpCompilerCodeFixVerifier
    {
        public override string DiagnosticId { get; } = CompilerDiagnosticIdentifiers.SyntaxErrorCharExpected;

        public override CodeFixProvider FixProvider { get; } = new SyntaxErrorCharExpectedCodeFixProvider();

<<<<<<< HEAD
        [Fact, Trait(Traits.CodeFix, CompilerDiagnosticIdentifiers.SyntaxErrorCharExpected)]
        public async Task Test_MissingCommaInInitializer()
=======
        [Fact]
        public async Task Test_MissingCommaInInitializer_Singleline()
        {
            await VerifyFixAsync(@"
class C
{
    public void M()
    {
        string s = null;

        var items = new string[] { s s s };
    }
}
", @"
class C
{
    public void M()
    {
        string s = null;

        var items = new string[] { s, s, s };
    }
}
", EquivalenceKey.Create(DiagnosticId));
        }

        [Fact]
        public async Task Test_MissingCommaInInitializer_Multiline()
>>>>>>> a3309a03
        {
            await VerifyFixAsync(@"
class C
{
    public void M()
    {
        string s = null;

        var items = new string[]
        {
            s
            s
            s
        };
    }
}
", @"
class C
{
    public void M()
    {
        string s = null;

        var items = new string[]
        {
            s,
            s,
            s
        };
    }
}
", EquivalenceKey.Create(DiagnosticId));
        }
    }
}<|MERGE_RESOLUTION|>--- conflicted
+++ resolved
@@ -14,11 +14,7 @@
 
         public override CodeFixProvider FixProvider { get; } = new SyntaxErrorCharExpectedCodeFixProvider();
 
-<<<<<<< HEAD
         [Fact, Trait(Traits.CodeFix, CompilerDiagnosticIdentifiers.SyntaxErrorCharExpected)]
-        public async Task Test_MissingCommaInInitializer()
-=======
-        [Fact]
         public async Task Test_MissingCommaInInitializer_Singleline()
         {
             await VerifyFixAsync(@"
@@ -44,9 +40,8 @@
 ", EquivalenceKey.Create(DiagnosticId));
         }
 
-        [Fact]
+        [Fact, Trait(Traits.CodeFix, CompilerDiagnosticIdentifiers.SyntaxErrorCharExpected)]
         public async Task Test_MissingCommaInInitializer_Multiline()
->>>>>>> a3309a03
         {
             await VerifyFixAsync(@"
 class C
