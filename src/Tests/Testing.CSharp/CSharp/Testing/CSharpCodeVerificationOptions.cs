﻿// Copyright (c) Josef Pihrt. All rights reserved. Licensed under the Apache License, Version 2.0. See License.txt in the project root for license information.

using System;
using System.Collections.Generic;
using System.Collections.Immutable;
using System.Linq;
using System.Threading;
using Microsoft.CodeAnalysis;
using Microsoft.CodeAnalysis.CSharp;
using Roslynator.Testing;

namespace Roslynator.CSharp.Testing
{
    public class CSharpCodeVerificationOptions : CodeVerificationOptions
    {
        private static CSharpCodeVerificationOptions _default_CSharp5;
        private static CSharpCodeVerificationOptions _default_CSharp6;
        private static CSharpCodeVerificationOptions _default_CSharp7;
        private static CSharpCodeVerificationOptions _default_CSharp7_3;
        private static CSharpCodeVerificationOptions _default_NullableReferenceTypes;

        public CSharpCodeVerificationOptions(
            CSharpParseOptions parseOptions,
            CSharpCompilationOptions compilationOptions,
            IEnumerable<string> assemblyNames,
            DiagnosticSeverity allowedCompilerDiagnosticSeverity = DiagnosticSeverity.Info,
            IEnumerable<string> allowedCompilerDiagnosticIds = null)
            : base(assemblyNames, allowedCompilerDiagnosticSeverity, allowedCompilerDiagnosticIds)
        {
            ParseOptions = parseOptions ?? throw new ArgumentNullException(nameof(parseOptions));
            CompilationOptions = compilationOptions ?? throw new ArgumentNullException(nameof(compilationOptions));
        }

        new public CSharpParseOptions ParseOptions { get; }

        new public CSharpCompilationOptions CompilationOptions { get; }

        protected override ParseOptions CommonParseOptions => ParseOptions;

        protected override CompilationOptions CommonCompilationOptions => CompilationOptions;

        public static CSharpCodeVerificationOptions Default { get; } = CreateDefault();

        private static CSharpCodeVerificationOptions CreateDefault()
        {
            CSharpParseOptions parseOptions = null;
            CSharpCompilationOptions compilationOptions = null;

            using (var workspace = new AdhocWorkspace())
            {
                Project project = workspace
                    .CurrentSolution
                    .AddProject("TestProject", "TestProject", LanguageNames.CSharp);

                compilationOptions = ((CSharpCompilationOptions)project.CompilationOptions)
                    .WithAllowUnsafe(true)
                    .WithOutputKind(OutputKind.DynamicallyLinkedLibrary);

                parseOptions = ((CSharpParseOptions)project.ParseOptions);

                parseOptions = parseOptions
                    .WithLanguageVersion(LanguageVersion.CSharp8)
                    .WithPreprocessorSymbols(parseOptions.PreprocessorSymbolNames.Concat(new[] { "DEBUG" }));
            }

            return new CSharpCodeVerificationOptions(
                parseOptions: parseOptions,
                compilationOptions: compilationOptions,
                assemblyNames: RuntimeMetadataReference.DefaultAssemblyNames,
                allowedCompilerDiagnosticIds: ImmutableArray.Create(
                    "CS0067", // Event is never used
                    "CS0168", // Variable is declared but never used
                    "CS0169", // Field is never used
                    "CS0219", // Variable is assigned but its value is never used
                    "CS0414", // Field is assigned but its value is never used
                    "CS0649", // Field is never assigned to, and will always have its default value null
                    "CS0660", // Type defines operator == or operator != but does not override Object.Equals(object o)
                    "CS0661", // Type defines operator == or operator != but does not override Object.GetHashCode()
                    "CS8019", // Unnecessary using directive
                    "CS8321" // The local function is declared but never used
                ));
        }

        internal static CSharpCodeVerificationOptions Default_CSharp5
        {
            get
            {
                if (_default_CSharp5 == null)
                    Interlocked.CompareExchange(ref _default_CSharp5, Create(), null);

                return _default_CSharp5;

                static CSharpCodeVerificationOptions Create() => Default.WithParseOptions(Default.ParseOptions.WithLanguageVersion(LanguageVersion.CSharp5));
            }
        }

        internal static CSharpCodeVerificationOptions Default_CSharp6
        {
            get
            {
                if (_default_CSharp6 == null)
                    Interlocked.CompareExchange(ref _default_CSharp6, Create(), null);

                return _default_CSharp6;

                static CSharpCodeVerificationOptions Create() => Default.WithParseOptions(Default.ParseOptions.WithLanguageVersion(LanguageVersion.CSharp6));
            }
        }

        internal static CSharpCodeVerificationOptions Default_CSharp7
        {
            get
            {
                if (_default_CSharp7 == null)
                    Interlocked.CompareExchange(ref _default_CSharp7, Create(), null);

                return _default_CSharp7;

                static CSharpCodeVerificationOptions Create() => Default.WithParseOptions(Default.ParseOptions.WithLanguageVersion(LanguageVersion.CSharp7));
            }
        }

        internal static CSharpCodeVerificationOptions Default_CSharp7_3
        {
            get
            {
                if (_default_CSharp7_3 == null)
                    Interlocked.CompareExchange(ref _default_CSharp7_3, Create(), null);

                return _default_CSharp7_3;

                static CSharpCodeVerificationOptions Create() => Default.WithParseOptions(Default.ParseOptions.WithLanguageVersion(LanguageVersion.CSharp7_3));
            }
        }

        internal static CSharpCodeVerificationOptions Default_NullableReferenceTypes
        {
            get
            {
                if (_default_NullableReferenceTypes == null)
                    Interlocked.CompareExchange(ref _default_NullableReferenceTypes, Create(), null);

                return _default_NullableReferenceTypes;

                static CSharpCodeVerificationOptions Create() => Default.WithCompilationOptions(Default.CompilationOptions.WithNullableContextOptions(NullableContextOptions.Enable));
            }
        }

        public CSharpCodeVerificationOptions AddAllowedCompilerDiagnosticId(string diagnosticId)
        {
            return WithAllowedCompilerDiagnosticIds(AllowedCompilerDiagnosticIds.Add(diagnosticId));
        }

        public CSharpCodeVerificationOptions AddAllowedCompilerDiagnosticIds(IEnumerable<string> diagnosticIds)
        {
            return WithAllowedCompilerDiagnosticIds(AllowedCompilerDiagnosticIds.AddRange(diagnosticIds));
        }

        public CSharpCodeVerificationOptions WithAllowedCompilerDiagnosticIds(IEnumerable<string> allowedCompilerDiagnosticIds)
        {
            return new CSharpCodeVerificationOptions(
                parseOptions: ParseOptions,
                compilationOptions: CompilationOptions,
                assemblyNames: AssemblyNames,
                allowedCompilerDiagnosticSeverity: AllowedCompilerDiagnosticSeverity,
                allowedCompilerDiagnosticIds: allowedCompilerDiagnosticIds);
        }

        public CSharpCodeVerificationOptions WithEnabled(DiagnosticDescriptor descriptor)
        {
            var compilationOptions = (CSharpCompilationOptions)CompilationOptions.EnsureEnabled(descriptor);

            return WithCompilationOptions(compilationOptions);
        }

        public CSharpCodeVerificationOptions WithEnabled(DiagnosticDescriptor descriptor1, DiagnosticDescriptor descriptor2)
        {
<<<<<<< HEAD
            ImmutableDictionary<string, ReportDiagnostic> options = CompilationOptions.SpecificDiagnosticOptions;

            options = options.SetItem(descriptor1.Id, descriptor1.DefaultSeverity.ToReportDiagnostic());
            options = options.SetItem(descriptor2.Id, descriptor2.DefaultSeverity.ToReportDiagnostic());

            CSharpCompilationOptions compilationOptions = CompilationOptions.WithSpecificDiagnosticOptions(options);
=======
            ImmutableDictionary<string, ReportDiagnostic> diagnosticOptions = CompilationOptions.SpecificDiagnosticOptions;

            diagnosticOptions = diagnosticOptions
                .SetItem(descriptor1.Id, descriptor1.DefaultSeverity.ToReportDiagnostic())
                .SetItem(descriptor2.Id, descriptor2.DefaultSeverity.ToReportDiagnostic());

            CSharpCompilationOptions compilationOptions = CompilationOptions.WithSpecificDiagnosticOptions(diagnosticOptions);
>>>>>>> 47649baa

            return WithCompilationOptions(compilationOptions);
        }

        public CSharpCodeVerificationOptions WithSuppressed(DiagnosticDescriptor descriptor)
        {
            var compilationOptions = (CSharpCompilationOptions)CompilationOptions.EnsureSuppressed(descriptor);

            return WithCompilationOptions(compilationOptions);
        }

        public CSharpCodeVerificationOptions WithParseOptions(CSharpParseOptions parseOptions)
        {
            return new CSharpCodeVerificationOptions(
                parseOptions: parseOptions,
                compilationOptions: CompilationOptions,
                assemblyNames: AssemblyNames,
                allowedCompilerDiagnosticSeverity: AllowedCompilerDiagnosticSeverity,
                allowedCompilerDiagnosticIds: AllowedCompilerDiagnosticIds);
        }

        public CSharpCodeVerificationOptions WithCompilationOptions(CSharpCompilationOptions compilationOptions)
        {
            return new CSharpCodeVerificationOptions(
                parseOptions: ParseOptions,
                compilationOptions: compilationOptions,
                assemblyNames: AssemblyNames,
                allowedCompilerDiagnosticSeverity: AllowedCompilerDiagnosticSeverity,
                allowedCompilerDiagnosticIds: AllowedCompilerDiagnosticIds);
        }
    }
}<|MERGE_RESOLUTION|>--- conflicted
+++ resolved
@@ -175,25 +175,16 @@
 
         public CSharpCodeVerificationOptions WithEnabled(DiagnosticDescriptor descriptor1, DiagnosticDescriptor descriptor2)
         {
-<<<<<<< HEAD
             ImmutableDictionary<string, ReportDiagnostic> options = CompilationOptions.SpecificDiagnosticOptions;
 
             options = options.SetItem(descriptor1.Id, descriptor1.DefaultSeverity.ToReportDiagnostic());
             options = options.SetItem(descriptor2.Id, descriptor2.DefaultSeverity.ToReportDiagnostic());
 
             CSharpCompilationOptions compilationOptions = CompilationOptions.WithSpecificDiagnosticOptions(options);
-=======
-            ImmutableDictionary<string, ReportDiagnostic> diagnosticOptions = CompilationOptions.SpecificDiagnosticOptions;
-
-            diagnosticOptions = diagnosticOptions
-                .SetItem(descriptor1.Id, descriptor1.DefaultSeverity.ToReportDiagnostic())
-                .SetItem(descriptor2.Id, descriptor2.DefaultSeverity.ToReportDiagnostic());
-
-            CSharpCompilationOptions compilationOptions = CompilationOptions.WithSpecificDiagnosticOptions(diagnosticOptions);
->>>>>>> 47649baa
 
             return WithCompilationOptions(compilationOptions);
         }
+
 
         public CSharpCodeVerificationOptions WithSuppressed(DiagnosticDescriptor descriptor)
         {
