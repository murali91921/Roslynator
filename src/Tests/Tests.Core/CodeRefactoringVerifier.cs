--- conflicted
+++ resolved
@@ -100,11 +100,7 @@
 
             ImmutableArray<Diagnostic> compilerDiagnostics = semanticModel.GetDiagnostics(cancellationToken: cancellationToken);
 
-<<<<<<< HEAD
-            DiagnosticVerifier.VerifyDiagnostics(compilerDiagnostics, Options.MaxAllowedCompilerDiagnosticSeverity);
-=======
             VerifyCompilerDiagnostics(compilerDiagnostics);
->>>>>>> 1c5902c1
 
             foreach (TextSpan span in spans)
             {
@@ -134,17 +130,10 @@
 
                 ImmutableArray<Diagnostic> newCompilerDiagnostics = semanticModel.GetDiagnostics(cancellationToken: cancellationToken);
 
-<<<<<<< HEAD
-                DiagnosticVerifier.VerifyDiagnostics(newCompilerDiagnostics, Options.MaxAllowedCompilerDiagnosticSeverity);
-
-                if (!Options.AllowNewCompilerDiagnostics)
-                    DiagnosticVerifier.VerifyNoNewCompilerDiagnostics(compilerDiagnostics, newCompilerDiagnostics);
-=======
                 VerifyCompilerDiagnostics(newCompilerDiagnostics);
 
                 if (!Options.AllowNewCompilerDiagnostics)
                     VerifyNoNewCompilerDiagnostics(compilerDiagnostics, newCompilerDiagnostics);
->>>>>>> 1c5902c1
             }
 
             string actual = await document.ToFullStringAsync(simplify: true, format: true).ConfigureAwait(false);
@@ -191,11 +180,7 @@
 
             ImmutableArray<Diagnostic> compilerDiagnostics = semanticModel.GetDiagnostics(cancellationToken: cancellationToken);
 
-<<<<<<< HEAD
-            DiagnosticVerifier.VerifyDiagnostics(compilerDiagnostics, Options.MaxAllowedCompilerDiagnosticSeverity);
-=======
             VerifyCompilerDiagnostics(compilerDiagnostics);
->>>>>>> 1c5902c1
 
             foreach (TextSpan span in spans)
             {
