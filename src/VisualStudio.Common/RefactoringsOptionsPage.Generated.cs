﻿// Copyright (c) Josef Pihrt. All rights reserved. Licensed under the Apache License, Version 2.0. See License.txt in the project root for license information.

// <auto-generated>

using System.Collections.Generic;
using System.ComponentModel;
using Roslynator.CSharp.Refactorings;
using Roslynator.VisualStudio.TypeConverters;

namespace Roslynator.VisualStudio
{
    public partial class RefactoringsOptionsPage
    {
        protected override string DisabledByDefault
        {
            get;
        }

        = $"{RefactoringIdentifiers.AddIdentifierToParameter},{RefactoringIdentifiers.AddIdentifierToVariableDeclaration},{RefactoringIdentifiers.IntroduceConstructor},{RefactoringIdentifiers.RemoveAllDocumentationComments},{RefactoringIdentifiers.ReplaceForEachWithForAndReverseLoop},{RefactoringIdentifiers.ReplaceMethodWithProperty},{RefactoringIdentifiers.UseStringEmptyInsteadOfEmptyStringLiteral}";
        protected override string MaxId
        {
            get;
        }

<<<<<<< HEAD
        = RefactoringIdentifiers.ExpandLinqMethodOperation;
=======
        = RefactoringIdentifiers.ReplaceForEachWithEnumerator;
>>>>>>> 4cb5aa45
        internal static void SetRefactoringsDisabledByDefault(RefactoringSettings settings)
        {
            settings.DisableRefactoring(RefactoringIdentifiers.AddIdentifierToParameter);
            settings.DisableRefactoring(RefactoringIdentifiers.AddIdentifierToVariableDeclaration);
            settings.DisableRefactoring(RefactoringIdentifiers.IntroduceConstructor);
            settings.DisableRefactoring(RefactoringIdentifiers.RemoveAllDocumentationComments);
            settings.DisableRefactoring(RefactoringIdentifiers.ReplaceForEachWithForAndReverseLoop);
            settings.DisableRefactoring(RefactoringIdentifiers.ReplaceMethodWithProperty);
            settings.DisableRefactoring(RefactoringIdentifiers.UseStringEmptyInsteadOfEmptyStringLiteral);
        }

        protected override void Fill(ICollection<BaseModel> refactorings)
        {
            refactorings.Clear();
            refactorings.Add(new BaseModel(RefactoringIdentifiers.AddBraces, "Add braces", IsEnabled(RefactoringIdentifiers.AddBraces)));
            refactorings.Add(new BaseModel(RefactoringIdentifiers.AddBracesToIfElse, "Add braces to if-else", IsEnabled(RefactoringIdentifiers.AddBracesToIfElse)));
            refactorings.Add(new BaseModel(RefactoringIdentifiers.AddBracesToSwitchSection, "Add braces to switch section", IsEnabled(RefactoringIdentifiers.AddBracesToSwitchSection)));
            refactorings.Add(new BaseModel(RefactoringIdentifiers.AddBracesToSwitchSections, "Add braces to switch sections", IsEnabled(RefactoringIdentifiers.AddBracesToSwitchSections)));
            refactorings.Add(new BaseModel(RefactoringIdentifiers.AddCastExpression, "Add cast expression", IsEnabled(RefactoringIdentifiers.AddCastExpression)));
            refactorings.Add(new BaseModel(RefactoringIdentifiers.AddDefaultValueToParameter, "Add default value to parameter", IsEnabled(RefactoringIdentifiers.AddDefaultValueToParameter)));
            refactorings.Add(new BaseModel(RefactoringIdentifiers.AddExceptionToDocumentationComment, "Add exception to documentation comment", IsEnabled(RefactoringIdentifiers.AddExceptionToDocumentationComment)));
            refactorings.Add(new BaseModel(RefactoringIdentifiers.AddIdentifierToVariableDeclaration, "Add identifier to variable declaration", IsEnabled(RefactoringIdentifiers.AddIdentifierToVariableDeclaration)));
            refactorings.Add(new BaseModel(RefactoringIdentifiers.AddParameterNameToArgument, "Add parameter name to argument", IsEnabled(RefactoringIdentifiers.AddParameterNameToArgument)));
            refactorings.Add(new BaseModel(RefactoringIdentifiers.AddIdentifierToParameter, "Add identifier to parameter", IsEnabled(RefactoringIdentifiers.AddIdentifierToParameter)));
            refactorings.Add(new BaseModel(RefactoringIdentifiers.AddUsingDirective, "Add using directive", IsEnabled(RefactoringIdentifiers.AddUsingDirective)));
            refactorings.Add(new BaseModel(RefactoringIdentifiers.AddUsingStaticDirective, "Add using static directive", IsEnabled(RefactoringIdentifiers.AddUsingStaticDirective)));
            refactorings.Add(new BaseModel(RefactoringIdentifiers.CallConfigureAwait, "Call 'ConfigureAwait(false)'", IsEnabled(RefactoringIdentifiers.CallConfigureAwait)));
            refactorings.Add(new BaseModel(RefactoringIdentifiers.CallExtensionMethodAsInstanceMethod, "Call extension method as instance method", IsEnabled(RefactoringIdentifiers.CallExtensionMethodAsInstanceMethod)));
            refactorings.Add(new BaseModel(RefactoringIdentifiers.CallToMethod, "Call 'To...' method (ToString, ToArray, ToList)", IsEnabled(RefactoringIdentifiers.CallToMethod)));
            refactorings.Add(new BaseModel(RefactoringIdentifiers.ChangeExplicitTypeToVar, "Change explicit type to 'var'", IsEnabled(RefactoringIdentifiers.ChangeExplicitTypeToVar)));
            refactorings.Add(new BaseModel(RefactoringIdentifiers.ChangeMethodReturnTypeToVoid, "Change method return type to 'void'", IsEnabled(RefactoringIdentifiers.ChangeMethodReturnTypeToVoid)));
            refactorings.Add(new BaseModel(RefactoringIdentifiers.ChangeVarToExplicitType, "Change 'var' to explicit type", IsEnabled(RefactoringIdentifiers.ChangeVarToExplicitType)));
            refactorings.Add(new BaseModel(RefactoringIdentifiers.CheckExpressionForNull, "Check expression for null", IsEnabled(RefactoringIdentifiers.CheckExpressionForNull)));
            refactorings.Add(new BaseModel(RefactoringIdentifiers.CheckParameterForNull, "Check parameter for null", IsEnabled(RefactoringIdentifiers.CheckParameterForNull)));
            refactorings.Add(new BaseModel(RefactoringIdentifiers.CollapseToInitializer, "Collapse to initalizer", IsEnabled(RefactoringIdentifiers.CollapseToInitializer)));
            refactorings.Add(new BaseModel(RefactoringIdentifiers.CommentOutMember, "Comment out member", IsEnabled(RefactoringIdentifiers.CommentOutMember)));
            refactorings.Add(new BaseModel(RefactoringIdentifiers.CommentOutStatement, "Comment out statement", IsEnabled(RefactoringIdentifiers.CommentOutStatement)));
            refactorings.Add(new BaseModel(RefactoringIdentifiers.CopyDocumentationCommentFromBaseMember, "Copy documentation comment from base member", IsEnabled(RefactoringIdentifiers.CopyDocumentationCommentFromBaseMember)));
            refactorings.Add(new BaseModel(RefactoringIdentifiers.DuplicateArgument, "Duplicate argument", IsEnabled(RefactoringIdentifiers.DuplicateArgument)));
            refactorings.Add(new BaseModel(RefactoringIdentifiers.DuplicateMember, "Duplicate member", IsEnabled(RefactoringIdentifiers.DuplicateMember)));
            refactorings.Add(new BaseModel(RefactoringIdentifiers.DuplicateParameter, "Duplicate parameter", IsEnabled(RefactoringIdentifiers.DuplicateParameter)));
            refactorings.Add(new BaseModel(RefactoringIdentifiers.DuplicateStatement, "Duplicate statement", IsEnabled(RefactoringIdentifiers.DuplicateStatement)));
            refactorings.Add(new BaseModel(RefactoringIdentifiers.ExpandCompoundAssignmentOperator, "Expand compound assignment operator", IsEnabled(RefactoringIdentifiers.ExpandCompoundAssignmentOperator)));
            refactorings.Add(new BaseModel(RefactoringIdentifiers.ExpandCoalesceExpression, "Expand coalesce expression", IsEnabled(RefactoringIdentifiers.ExpandCoalesceExpression)));
            refactorings.Add(new BaseModel(RefactoringIdentifiers.ExpandEvent, "Expand event", IsEnabled(RefactoringIdentifiers.ExpandEvent)));
            refactorings.Add(new BaseModel(RefactoringIdentifiers.ExpandExpressionBody, "Expand expression body", IsEnabled(RefactoringIdentifiers.ExpandExpressionBody)));
            refactorings.Add(new BaseModel(RefactoringIdentifiers.ExpandInitializer, "Expand initializer", IsEnabled(RefactoringIdentifiers.ExpandInitializer)));
            refactorings.Add(new BaseModel(RefactoringIdentifiers.ExpandLambdaExpressionBody, "Expand lambda expression body", IsEnabled(RefactoringIdentifiers.ExpandLambdaExpressionBody)));
            refactorings.Add(new BaseModel(RefactoringIdentifiers.ExpandProperty, "Expand property", IsEnabled(RefactoringIdentifiers.ExpandProperty)));
            refactorings.Add(new BaseModel(RefactoringIdentifiers.ExpandPropertyAndAddBackingField, "Expand property and add backing field", IsEnabled(RefactoringIdentifiers.ExpandPropertyAndAddBackingField)));
            refactorings.Add(new BaseModel(RefactoringIdentifiers.ExtractExpressionFromCondition, "Extract expression from condition", IsEnabled(RefactoringIdentifiers.ExtractExpressionFromCondition)));
            refactorings.Add(new BaseModel(RefactoringIdentifiers.ExtractGenericType, "Extract generic type", IsEnabled(RefactoringIdentifiers.ExtractGenericType)));
            refactorings.Add(new BaseModel(RefactoringIdentifiers.ExtractStatement, "Extract statement(s)", IsEnabled(RefactoringIdentifiers.ExtractStatement)));
            refactorings.Add(new BaseModel(RefactoringIdentifiers.ExtractTypeDeclarationToNewFile, "Extract type declaration to a new file", IsEnabled(RefactoringIdentifiers.ExtractTypeDeclarationToNewFile)));
            refactorings.Add(new BaseModel(RefactoringIdentifiers.FormatAccessorBraces, "Format accessor braces", IsEnabled(RefactoringIdentifiers.FormatAccessorBraces)));
            refactorings.Add(new BaseModel(RefactoringIdentifiers.FormatArgumentList, "Format argument list", IsEnabled(RefactoringIdentifiers.FormatArgumentList)));
            refactorings.Add(new BaseModel(RefactoringIdentifiers.FormatBinaryExpression, "Format binary expression", IsEnabled(RefactoringIdentifiers.FormatBinaryExpression)));
            refactorings.Add(new BaseModel(RefactoringIdentifiers.FormatConditionalExpression, "Format conditional expression", IsEnabled(RefactoringIdentifiers.FormatConditionalExpression)));
            refactorings.Add(new BaseModel(RefactoringIdentifiers.FormatExpressionChain, "Format expression chain", IsEnabled(RefactoringIdentifiers.FormatExpressionChain)));
            refactorings.Add(new BaseModel(RefactoringIdentifiers.FormatInitializer, "Format initializer", IsEnabled(RefactoringIdentifiers.FormatInitializer)));
            refactorings.Add(new BaseModel(RefactoringIdentifiers.FormatParameterList, "Format parameter list", IsEnabled(RefactoringIdentifiers.FormatParameterList)));
            refactorings.Add(new BaseModel(RefactoringIdentifiers.GenerateBaseConstructors, "Generate base constructors", IsEnabled(RefactoringIdentifiers.GenerateBaseConstructors)));
            refactorings.Add(new BaseModel(RefactoringIdentifiers.GenerateCombinedEnumMember, "Generate combined enum member", IsEnabled(RefactoringIdentifiers.GenerateCombinedEnumMember)));
            refactorings.Add(new BaseModel(RefactoringIdentifiers.GenerateEnumMember, "Generate enum member", IsEnabled(RefactoringIdentifiers.GenerateEnumMember)));
            refactorings.Add(new BaseModel(RefactoringIdentifiers.GenerateEnumValues, "Generate enum values", IsEnabled(RefactoringIdentifiers.GenerateEnumValues)));
            refactorings.Add(new BaseModel(RefactoringIdentifiers.GenerateEventInvokingMethod, "Generate event invoking method", IsEnabled(RefactoringIdentifiers.GenerateEventInvokingMethod)));
            refactorings.Add(new BaseModel(RefactoringIdentifiers.GenerateSwitchSections, "Generate switch sections", IsEnabled(RefactoringIdentifiers.GenerateSwitchSections)));
            refactorings.Add(new BaseModel(RefactoringIdentifiers.InitializeLocalWithDefaultValue, "Initialize local with default value", IsEnabled(RefactoringIdentifiers.InitializeLocalWithDefaultValue)));
            refactorings.Add(new BaseModel(RefactoringIdentifiers.InlineAliasExpression, "Inline alias expression", IsEnabled(RefactoringIdentifiers.InlineAliasExpression)));
            refactorings.Add(new BaseModel(RefactoringIdentifiers.InlineMethod, "Inline method", IsEnabled(RefactoringIdentifiers.InlineMethod)));
            refactorings.Add(new BaseModel(RefactoringIdentifiers.InsertStringInterpolation, "Insert string interpolation", IsEnabled(RefactoringIdentifiers.InsertStringInterpolation)));
            refactorings.Add(new BaseModel(RefactoringIdentifiers.IntroduceAndInitializeField, "Introduce and initialize field", IsEnabled(RefactoringIdentifiers.IntroduceAndInitializeField)));
            refactorings.Add(new BaseModel(RefactoringIdentifiers.IntroduceAndInitializeProperty, "Introduce and initialize property", IsEnabled(RefactoringIdentifiers.IntroduceAndInitializeProperty)));
            refactorings.Add(new BaseModel(RefactoringIdentifiers.IntroduceConstructor, "Introduce constructor", IsEnabled(RefactoringIdentifiers.IntroduceConstructor)));
            refactorings.Add(new BaseModel(RefactoringIdentifiers.IntroduceFieldToLockOn, "Introduce field to lock on", IsEnabled(RefactoringIdentifiers.IntroduceFieldToLockOn)));
            refactorings.Add(new BaseModel(RefactoringIdentifiers.IntroduceLocalVariable, "Introduce local variable", IsEnabled(RefactoringIdentifiers.IntroduceLocalVariable)));
            refactorings.Add(new BaseModel(RefactoringIdentifiers.MakeMemberAbstract, "Make member abstract", IsEnabled(RefactoringIdentifiers.MakeMemberAbstract)));
            refactorings.Add(new BaseModel(RefactoringIdentifiers.MakeMemberVirtual, "Make member virtual", IsEnabled(RefactoringIdentifiers.MakeMemberVirtual)));
            refactorings.Add(new BaseModel(RefactoringIdentifiers.MergeAssignmentExpressionWithReturnStatement, "Merge assignment expression with return statement", IsEnabled(RefactoringIdentifiers.MergeAssignmentExpressionWithReturnStatement)));
            refactorings.Add(new BaseModel(RefactoringIdentifiers.MergeAttributes, "Merge attributes", IsEnabled(RefactoringIdentifiers.MergeAttributes)));
            refactorings.Add(new BaseModel(RefactoringIdentifiers.MergeIfStatements, "Merge if statements", IsEnabled(RefactoringIdentifiers.MergeIfStatements)));
            refactorings.Add(new BaseModel(RefactoringIdentifiers.MergeLocalDeclarations, "Merge local declarations", IsEnabled(RefactoringIdentifiers.MergeLocalDeclarations)));
            refactorings.Add(new BaseModel(RefactoringIdentifiers.JoinStringExpressions, "Join string expressions", IsEnabled(RefactoringIdentifiers.JoinStringExpressions)));
            refactorings.Add(new BaseModel(RefactoringIdentifiers.NegateBinaryExpression, "Negate binary expression", IsEnabled(RefactoringIdentifiers.NegateBinaryExpression)));
            refactorings.Add(new BaseModel(RefactoringIdentifiers.NegateBooleanLiteral, "Negate boolean literal", IsEnabled(RefactoringIdentifiers.NegateBooleanLiteral)));
            refactorings.Add(new BaseModel(RefactoringIdentifiers.NegateIsExpression, "Negate is expression", IsEnabled(RefactoringIdentifiers.NegateIsExpression)));
            refactorings.Add(new BaseModel(RefactoringIdentifiers.NegateOperator, "Negate operator", IsEnabled(RefactoringIdentifiers.NegateOperator)));
            refactorings.Add(new BaseModel(RefactoringIdentifiers.NotifyPropertyChanged, "Notify property changed", IsEnabled(RefactoringIdentifiers.NotifyPropertyChanged)));
            refactorings.Add(new BaseModel(RefactoringIdentifiers.ParenthesizeExpression, "Parenthesize expression", IsEnabled(RefactoringIdentifiers.ParenthesizeExpression)));
            refactorings.Add(new BaseModel(RefactoringIdentifiers.PromoteLocalToParameter, "Promote local to parameter", IsEnabled(RefactoringIdentifiers.PromoteLocalToParameter)));
            refactorings.Add(new BaseModel(RefactoringIdentifiers.RemoveAllComments, "Remove all comments", IsEnabled(RefactoringIdentifiers.RemoveAllComments)));
            refactorings.Add(new BaseModel(RefactoringIdentifiers.RemoveAllCommentsExceptDocumentationComments, "Remove all comments (except documentation comments)", IsEnabled(RefactoringIdentifiers.RemoveAllCommentsExceptDocumentationComments)));
            refactorings.Add(new BaseModel(RefactoringIdentifiers.RemoveAllDocumentationComments, "Remove all documentation comments", IsEnabled(RefactoringIdentifiers.RemoveAllDocumentationComments)));
            refactorings.Add(new BaseModel(RefactoringIdentifiers.RemoveAllMemberDeclarations, "Remove all member declarations", IsEnabled(RefactoringIdentifiers.RemoveAllMemberDeclarations)));
            refactorings.Add(new BaseModel(RefactoringIdentifiers.RemoveAllPreprocessorDirectives, "Remove all preprocessor directives", IsEnabled(RefactoringIdentifiers.RemoveAllPreprocessorDirectives)));
            refactorings.Add(new BaseModel(RefactoringIdentifiers.RemoveAllRegionDirectives, "Remove all region directives", IsEnabled(RefactoringIdentifiers.RemoveAllRegionDirectives)));
            refactorings.Add(new BaseModel(RefactoringIdentifiers.RemoveAllStatements, "Remove all statements", IsEnabled(RefactoringIdentifiers.RemoveAllStatements)));
            refactorings.Add(new BaseModel(RefactoringIdentifiers.RemoveAllSwitchSections, "Remove all switch sections", IsEnabled(RefactoringIdentifiers.RemoveAllSwitchSections)));
            refactorings.Add(new BaseModel(RefactoringIdentifiers.RemoveBraces, "Remove braces", IsEnabled(RefactoringIdentifiers.RemoveBraces)));
            refactorings.Add(new BaseModel(RefactoringIdentifiers.RemoveBracesFromIfElse, "Remove braces from if-else", IsEnabled(RefactoringIdentifiers.RemoveBracesFromIfElse)));
            refactorings.Add(new BaseModel(RefactoringIdentifiers.RemoveBracesFromSwitchSection, "Remove braces from switch section", IsEnabled(RefactoringIdentifiers.RemoveBracesFromSwitchSection)));
            refactorings.Add(new BaseModel(RefactoringIdentifiers.RemoveBracesFromSwitchSections, "Remove braces from switch sections", IsEnabled(RefactoringIdentifiers.RemoveBracesFromSwitchSections)));
            refactorings.Add(new BaseModel(RefactoringIdentifiers.RemoveComment, "Remove comment", IsEnabled(RefactoringIdentifiers.RemoveComment)));
            refactorings.Add(new BaseModel(RefactoringIdentifiers.RemoveConditionFromLastElse, "Remove condition from last else clause", IsEnabled(RefactoringIdentifiers.RemoveConditionFromLastElse)));
            refactorings.Add(new BaseModel(RefactoringIdentifiers.RemoveDirectiveAndRelatedDirectives, "Remove directive and related directives", IsEnabled(RefactoringIdentifiers.RemoveDirectiveAndRelatedDirectives)));
            refactorings.Add(new BaseModel(RefactoringIdentifiers.RemoveEmptyLines, "Remove empty lines", IsEnabled(RefactoringIdentifiers.RemoveEmptyLines)));
            refactorings.Add(new BaseModel(RefactoringIdentifiers.RemoveInterpolation, "Remove interpolation", IsEnabled(RefactoringIdentifiers.RemoveInterpolation)));
            refactorings.Add(new BaseModel(RefactoringIdentifiers.RemoveMember, "Remove member", IsEnabled(RefactoringIdentifiers.RemoveMember)));
            refactorings.Add(new BaseModel(RefactoringIdentifiers.RemoveMemberDeclarations, "Remove member declarations above/below", IsEnabled(RefactoringIdentifiers.RemoveMemberDeclarations)));
            refactorings.Add(new BaseModel(RefactoringIdentifiers.RemoveParameterNameFromArgument, "Remove parameter name from argument", IsEnabled(RefactoringIdentifiers.RemoveParameterNameFromArgument)));
            refactorings.Add(new BaseModel(RefactoringIdentifiers.RemoveParentheses, "Remove parentheses", IsEnabled(RefactoringIdentifiers.RemoveParentheses)));
            refactorings.Add(new BaseModel(RefactoringIdentifiers.RemovePropertyInitializer, "Remove property initializer", IsEnabled(RefactoringIdentifiers.RemovePropertyInitializer)));
            refactorings.Add(new BaseModel(RefactoringIdentifiers.RemoveRegion, "Remove region", IsEnabled(RefactoringIdentifiers.RemoveRegion)));
            refactorings.Add(new BaseModel(RefactoringIdentifiers.RemoveStatement, "Remove statement", IsEnabled(RefactoringIdentifiers.RemoveStatement)));
            refactorings.Add(new BaseModel(RefactoringIdentifiers.RemoveStatementsFromSwitchSections, "Remove statements from switch sections", IsEnabled(RefactoringIdentifiers.RemoveStatementsFromSwitchSections)));
            refactorings.Add(new BaseModel(RefactoringIdentifiers.RenameBackingFieldAccordingToPropertyName, "Rename backing field according to property name", IsEnabled(RefactoringIdentifiers.RenameBackingFieldAccordingToPropertyName)));
            refactorings.Add(new BaseModel(RefactoringIdentifiers.RenameIdentifierAccordingToTypeName, "Rename identifier according to type name", IsEnabled(RefactoringIdentifiers.RenameIdentifierAccordingToTypeName)));
            refactorings.Add(new BaseModel(RefactoringIdentifiers.RenameMethodAccordingToTypeName, "Rename method according to type name", IsEnabled(RefactoringIdentifiers.RenameMethodAccordingToTypeName)));
            refactorings.Add(new BaseModel(RefactoringIdentifiers.RenameParameterAccordingToTypeName, "Rename parameter according to its type name", IsEnabled(RefactoringIdentifiers.RenameParameterAccordingToTypeName)));
            refactorings.Add(new BaseModel(RefactoringIdentifiers.RenamePropertyAccordingToTypeName, "Rename property according to type name", IsEnabled(RefactoringIdentifiers.RenamePropertyAccordingToTypeName)));
            refactorings.Add(new BaseModel(RefactoringIdentifiers.ReplaceAnyWithAllOrAllWithAny, "Replace Any with All (or All with Any)", IsEnabled(RefactoringIdentifiers.ReplaceAnyWithAllOrAllWithAny)));
            refactorings.Add(new BaseModel(RefactoringIdentifiers.ReplaceAsWithCast, "Replace as expression with cast expression", IsEnabled(RefactoringIdentifiers.ReplaceAsWithCast)));
            refactorings.Add(new BaseModel(RefactoringIdentifiers.ReplaceCastWithAs, "Replace cast expression with as expression", IsEnabled(RefactoringIdentifiers.ReplaceCastWithAs)));
            refactorings.Add(new BaseModel(RefactoringIdentifiers.ReplaceConditionalExpressionWithExpression, "Replace conditional expression with expression", IsEnabled(RefactoringIdentifiers.ReplaceConditionalExpressionWithExpression)));
            refactorings.Add(new BaseModel(RefactoringIdentifiers.ReplaceConditionalExpressionWithIfElse, "Replace ?: with if-else", IsEnabled(RefactoringIdentifiers.ReplaceConditionalExpressionWithIfElse)));
            refactorings.Add(new BaseModel(RefactoringIdentifiers.ReplaceConstantWithField, "Replace constant with field", IsEnabled(RefactoringIdentifiers.ReplaceConstantWithField)));
            refactorings.Add(new BaseModel(RefactoringIdentifiers.ReplaceDoWithWhile, "Replace do statement with while statement", IsEnabled(RefactoringIdentifiers.ReplaceDoWithWhile)));
            refactorings.Add(new BaseModel(RefactoringIdentifiers.ReplaceEqualsExpressionWithStringEquals, "Replace equals expression with string.Equals", IsEnabled(RefactoringIdentifiers.ReplaceEqualsExpressionWithStringEquals)));
            refactorings.Add(new BaseModel(RefactoringIdentifiers.ReplaceEqualsExpressionWithStringIsNullOrEmpty, "Replace equals expression with string.IsNullOrEmpty", IsEnabled(RefactoringIdentifiers.ReplaceEqualsExpressionWithStringIsNullOrEmpty)));
            refactorings.Add(new BaseModel(RefactoringIdentifiers.ReplaceEqualsExpressionWithStringIsNullOrWhiteSpace, "Replace equals expression with string.IsNullOrWhiteSpace", IsEnabled(RefactoringIdentifiers.ReplaceEqualsExpressionWithStringIsNullOrWhiteSpace)));
            refactorings.Add(new BaseModel(RefactoringIdentifiers.InlineConstantValue, "Inline constant value", IsEnabled(RefactoringIdentifiers.InlineConstantValue)));
            refactorings.Add(new BaseModel(RefactoringIdentifiers.UseConstantInsteadOfField, "Use constant instead of field", IsEnabled(RefactoringIdentifiers.UseConstantInsteadOfField)));
            refactorings.Add(new BaseModel(RefactoringIdentifiers.ReplaceForEachWithFor, "Replace foreach statement with for statement", IsEnabled(RefactoringIdentifiers.ReplaceForEachWithFor)));
            refactorings.Add(new BaseModel(RefactoringIdentifiers.ReplaceForWithForEach, "Replace for statement with foreach statement", IsEnabled(RefactoringIdentifiers.ReplaceForWithForEach)));
            refactorings.Add(new BaseModel(RefactoringIdentifiers.ReplaceForWithWhile, "Replace for statement with while statement", IsEnabled(RefactoringIdentifiers.ReplaceForWithWhile)));
            refactorings.Add(new BaseModel(RefactoringIdentifiers.ReplaceHexadecimalLiteralWithDecimalLiteral, "Replace hexadecimal literal with decimal literal", IsEnabled(RefactoringIdentifiers.ReplaceHexadecimalLiteralWithDecimalLiteral)));
            refactorings.Add(new BaseModel(RefactoringIdentifiers.ReplaceIfWithSwitch, "Replace if with switch", IsEnabled(RefactoringIdentifiers.ReplaceIfWithSwitch)));
            refactorings.Add(new BaseModel(RefactoringIdentifiers.InvertPrefixOrPostfixUnaryOperator, "Invert prefix/postfix unary operator", IsEnabled(RefactoringIdentifiers.InvertPrefixOrPostfixUnaryOperator)));
            refactorings.Add(new BaseModel(RefactoringIdentifiers.ReplaceInterpolatedStringWithInterpolationExpression, "Replace interpolated string with interpolation expression", IsEnabled(RefactoringIdentifiers.ReplaceInterpolatedStringWithInterpolationExpression)));
            refactorings.Add(new BaseModel(RefactoringIdentifiers.ReplaceInterpolatedStringWithStringLiteral, "Replace interpolated string with string literal", IsEnabled(RefactoringIdentifiers.ReplaceInterpolatedStringWithStringLiteral)));
            refactorings.Add(new BaseModel(RefactoringIdentifiers.ReplaceMethodGroupWithLambda, "Replace method group with lambda", IsEnabled(RefactoringIdentifiers.ReplaceMethodGroupWithLambda)));
            refactorings.Add(new BaseModel(RefactoringIdentifiers.ReplaceMethodWithProperty, "Replace method with property", IsEnabled(RefactoringIdentifiers.ReplaceMethodWithProperty)));
            refactorings.Add(new BaseModel(RefactoringIdentifiers.ReplaceNullLiteralExpressionWithDefaultExpression, "Replace null literal expression with default expression", IsEnabled(RefactoringIdentifiers.ReplaceNullLiteralExpressionWithDefaultExpression)));
            refactorings.Add(new BaseModel(RefactoringIdentifiers.ReplacePrefixOperatorWithPostfixOperator, "Replace prefix operator to postfix operator", IsEnabled(RefactoringIdentifiers.ReplacePrefixOperatorWithPostfixOperator)));
            refactorings.Add(new BaseModel(RefactoringIdentifiers.ReplacePropertyWithMethod, "Replace property with method", IsEnabled(RefactoringIdentifiers.ReplacePropertyWithMethod)));
            refactorings.Add(new BaseModel(RefactoringIdentifiers.ReplaceRegularStringLiteralWithVerbatimStringLiteral, "Replace regular string literal with verbatim string literal", IsEnabled(RefactoringIdentifiers.ReplaceRegularStringLiteralWithVerbatimStringLiteral)));
            refactorings.Add(new BaseModel(RefactoringIdentifiers.ReplaceStatementWithIfElse, "Replace (yield) return statement with if-else", IsEnabled(RefactoringIdentifiers.ReplaceStatementWithIfElse)));
            refactorings.Add(new BaseModel(RefactoringIdentifiers.CallIndexOfInsteadOfContains, "Call string.IndexOf instead of string.Contains", IsEnabled(RefactoringIdentifiers.CallIndexOfInsteadOfContains)));
            refactorings.Add(new BaseModel(RefactoringIdentifiers.ReplaceStringFormatWithInterpolatedString, "Replace string.Format with interpolated string", IsEnabled(RefactoringIdentifiers.ReplaceStringFormatWithInterpolatedString)));
            refactorings.Add(new BaseModel(RefactoringIdentifiers.ReplaceSwitchWithIf, "Replace switch with if", IsEnabled(RefactoringIdentifiers.ReplaceSwitchWithIf)));
            refactorings.Add(new BaseModel(RefactoringIdentifiers.ReplaceVerbatimStringLiteralWithRegularStringLiteral, "Replace verbatim string literal with regular string literal", IsEnabled(RefactoringIdentifiers.ReplaceVerbatimStringLiteralWithRegularStringLiteral)));
            refactorings.Add(new BaseModel(RefactoringIdentifiers.ReplaceVerbatimStringLiteralWithRegularStringLiterals, "Replace verbatim string literal with regular string literals", IsEnabled(RefactoringIdentifiers.ReplaceVerbatimStringLiteralWithRegularStringLiterals)));
            refactorings.Add(new BaseModel(RefactoringIdentifiers.ReplaceWhileWithDo, "Replace while statement with do statement", IsEnabled(RefactoringIdentifiers.ReplaceWhileWithDo)));
            refactorings.Add(new BaseModel(RefactoringIdentifiers.ReplaceWhileWithFor, "Replace while statement with for statement", IsEnabled(RefactoringIdentifiers.ReplaceWhileWithFor)));
            refactorings.Add(new BaseModel(RefactoringIdentifiers.ReverseForLoop, "Reverse for loop", IsEnabled(RefactoringIdentifiers.ReverseForLoop)));
            refactorings.Add(new BaseModel(RefactoringIdentifiers.SimplifyIf, "Simplify if", IsEnabled(RefactoringIdentifiers.SimplifyIf)));
            refactorings.Add(new BaseModel(RefactoringIdentifiers.SimplifyLambdaExpression, "Simplify lambda expression", IsEnabled(RefactoringIdentifiers.SimplifyLambdaExpression)));
            refactorings.Add(new BaseModel(RefactoringIdentifiers.SortMemberDeclarations, "Sort member declarations", IsEnabled(RefactoringIdentifiers.SortMemberDeclarations)));
            refactorings.Add(new BaseModel(RefactoringIdentifiers.SplitAttributes, "Split attributes", IsEnabled(RefactoringIdentifiers.SplitAttributes)));
            refactorings.Add(new BaseModel(RefactoringIdentifiers.SplitSwitchLabels, "Split switch labels", IsEnabled(RefactoringIdentifiers.SplitSwitchLabels)));
            refactorings.Add(new BaseModel(RefactoringIdentifiers.SplitVariableDeclaration, "Split variable declaration", IsEnabled(RefactoringIdentifiers.SplitVariableDeclaration)));
            refactorings.Add(new BaseModel(RefactoringIdentifiers.SwapBinaryOperands, "Swap binary operands", IsEnabled(RefactoringIdentifiers.SwapBinaryOperands)));
            refactorings.Add(new BaseModel(RefactoringIdentifiers.SwapExpressionsInConditionalExpression, "Swap expressions in conditional expression", IsEnabled(RefactoringIdentifiers.SwapExpressionsInConditionalExpression)));
            refactorings.Add(new BaseModel(RefactoringIdentifiers.SwapMemberDeclarations, "Swap member declarations", IsEnabled(RefactoringIdentifiers.SwapMemberDeclarations)));
            refactorings.Add(new BaseModel(RefactoringIdentifiers.InvertIfElse, "Invert if-else", IsEnabled(RefactoringIdentifiers.InvertIfElse)));
            refactorings.Add(new BaseModel(RefactoringIdentifiers.UncommentSingleLineComment, "UncommentSingleLineComment", IsEnabled(RefactoringIdentifiers.UncommentSingleLineComment)));
            refactorings.Add(new BaseModel(RefactoringIdentifiers.UseBitwiseOperationInsteadOfCallingHasFlag, "Use bitwise operation instead of calling 'HasFlag'", IsEnabled(RefactoringIdentifiers.UseBitwiseOperationInsteadOfCallingHasFlag)));
            refactorings.Add(new BaseModel(RefactoringIdentifiers.UseCoalesceExpressionInsteadOfIf, "Use coalesce expression instead of if", IsEnabled(RefactoringIdentifiers.UseCoalesceExpressionInsteadOfIf)));
            refactorings.Add(new BaseModel(RefactoringIdentifiers.UseConditionalExpressionInsteadOfIf, "Use conditional expression instead of if", IsEnabled(RefactoringIdentifiers.UseConditionalExpressionInsteadOfIf)));
            refactorings.Add(new BaseModel(RefactoringIdentifiers.UseElementAccessInsteadOfEnumerableMethod, "Use element access instead of 'First/Last'ElementAt' method", IsEnabled(RefactoringIdentifiers.UseElementAccessInsteadOfEnumerableMethod)));
            refactorings.Add(new BaseModel(RefactoringIdentifiers.UseEmptyStringLiteralInsteadOfStringEmpty, "Use \"\" instead of string.Empty", IsEnabled(RefactoringIdentifiers.UseEmptyStringLiteralInsteadOfStringEmpty)));
            refactorings.Add(new BaseModel(RefactoringIdentifiers.UseExpressionBodiedMember, "Use expression-bodied member", IsEnabled(RefactoringIdentifiers.UseExpressionBodiedMember)));
            refactorings.Add(new BaseModel(RefactoringIdentifiers.UseLambdaExpressionInsteadOfAnonymousMethod, "Use lambda expression instead of anonymous method", IsEnabled(RefactoringIdentifiers.UseLambdaExpressionInsteadOfAnonymousMethod)));
            refactorings.Add(new BaseModel(RefactoringIdentifiers.UseStringEmptyInsteadOfEmptyStringLiteral, "Use string.Empty instead of \"\"", IsEnabled(RefactoringIdentifiers.UseStringEmptyInsteadOfEmptyStringLiteral)));
            refactorings.Add(new BaseModel(RefactoringIdentifiers.WrapInCondition, "Wrap in condition", IsEnabled(RefactoringIdentifiers.WrapInCondition)));
            refactorings.Add(new BaseModel(RefactoringIdentifiers.WrapInElseClause, "Wrap in else clause", IsEnabled(RefactoringIdentifiers.WrapInElseClause)));
            refactorings.Add(new BaseModel(RefactoringIdentifiers.WrapInIfDirective, "Wrap in #if directive", IsEnabled(RefactoringIdentifiers.WrapInIfDirective)));
            refactorings.Add(new BaseModel(RefactoringIdentifiers.WrapInRegion, "Wrap in region", IsEnabled(RefactoringIdentifiers.WrapInRegion)));
            refactorings.Add(new BaseModel(RefactoringIdentifiers.WrapInTryCatch, "Wrap in try-catch", IsEnabled(RefactoringIdentifiers.WrapInTryCatch)));
            refactorings.Add(new BaseModel(RefactoringIdentifiers.WrapInUsingStatement, "Wrap in using statement", IsEnabled(RefactoringIdentifiers.WrapInUsingStatement)));
            refactorings.Add(new BaseModel(RefactoringIdentifiers.AddTypeParameter, "Add type parameter", IsEnabled(RefactoringIdentifiers.AddTypeParameter)));
            refactorings.Add(new BaseModel(RefactoringIdentifiers.ImplementIEquatableOfT, "Implement IEquatable<T>", IsEnabled(RefactoringIdentifiers.ImplementIEquatableOfT)));
            refactorings.Add(new BaseModel(RefactoringIdentifiers.InlineUsingStatic, "Inline using static", IsEnabled(RefactoringIdentifiers.InlineUsingStatic)));
            refactorings.Add(new BaseModel(RefactoringIdentifiers.InlineConstant, "Inline constant", IsEnabled(RefactoringIdentifiers.InlineConstant)));
            refactorings.Add(new BaseModel(RefactoringIdentifiers.UseStringBuilderInsteadOfConcatenation, "Use StringBuilder instead of concatenation", IsEnabled(RefactoringIdentifiers.UseStringBuilderInsteadOfConcatenation)));
            refactorings.Add(new BaseModel(RefactoringIdentifiers.UseListInsteadOfYield, "Use List<T> instead of yield", IsEnabled(RefactoringIdentifiers.UseListInsteadOfYield)));
            refactorings.Add(new BaseModel(RefactoringIdentifiers.SplitIfStatement, "Split if statement", IsEnabled(RefactoringIdentifiers.SplitIfStatement)));
            refactorings.Add(new BaseModel(RefactoringIdentifiers.ReplaceObjectCreationWithDefaultValue, "Replace object creation with default value", IsEnabled(RefactoringIdentifiers.ReplaceObjectCreationWithDefaultValue)));
            refactorings.Add(new BaseModel(RefactoringIdentifiers.ChangeAccessibility, "Change accessibility", IsEnabled(RefactoringIdentifiers.ChangeAccessibility)));
            refactorings.Add(new BaseModel(RefactoringIdentifiers.FormatConstraintClauses, "Format constraint clauses", IsEnabled(RefactoringIdentifiers.FormatConstraintClauses)));
            refactorings.Add(new BaseModel(RefactoringIdentifiers.ReplaceForEachWithForAndReverseLoop, "Replace foreach with for and reverse loop", IsEnabled(RefactoringIdentifiers.ReplaceForEachWithForAndReverseLoop)));
            refactorings.Add(new BaseModel(RefactoringIdentifiers.InvertIf, "Invert if", IsEnabled(RefactoringIdentifiers.InvertIf)));
            refactorings.Add(new BaseModel(RefactoringIdentifiers.SplitIfElse, "Split if-else", IsEnabled(RefactoringIdentifiers.SplitIfElse)));
            refactorings.Add(new BaseModel(RefactoringIdentifiers.UseCSharp6DictionaryInitializer, "Use C# 6.0 dictionary initializer", IsEnabled(RefactoringIdentifiers.UseCSharp6DictionaryInitializer)));
            refactorings.Add(new BaseModel(RefactoringIdentifiers.ReplaceCommentWithDocumentationComment, "Replace comment with documentation comment", IsEnabled(RefactoringIdentifiers.ReplaceCommentWithDocumentationComment)));
            refactorings.Add(new BaseModel(RefactoringIdentifiers.ReplaceInterpolatedStringWithConcatenation, "Replace interpolated string with concatenation", IsEnabled(RefactoringIdentifiers.ReplaceInterpolatedStringWithConcatenation)));
            refactorings.Add(new BaseModel(RefactoringIdentifiers.SplitDeclarationAndInitialization, "Split declaration and initialization", IsEnabled(RefactoringIdentifiers.SplitDeclarationAndInitialization)));
            refactorings.Add(new BaseModel(RefactoringIdentifiers.AddMemberToInterface, "Add member to interface", IsEnabled(RefactoringIdentifiers.AddMemberToInterface)));
            refactorings.Add(new BaseModel(RefactoringIdentifiers.MergeIfWithParentIf, "Merge if with parent if", IsEnabled(RefactoringIdentifiers.MergeIfWithParentIf)));
            refactorings.Add(new BaseModel(RefactoringIdentifiers.InitializeFieldFromConstructor, "Initialize field from constructor", IsEnabled(RefactoringIdentifiers.InitializeFieldFromConstructor)));
            refactorings.Add(new BaseModel(RefactoringIdentifiers.InlineProperty, "Inline property", IsEnabled(RefactoringIdentifiers.InlineProperty)));
            refactorings.Add(new BaseModel(RefactoringIdentifiers.RemoveEnumMemberValue, "Remove enum member value(s)", IsEnabled(RefactoringIdentifiers.RemoveEnumMemberValue)));
            refactorings.Add(new BaseModel(RefactoringIdentifiers.UncommentMultiLineComment, "Uncomment multi-line comment", IsEnabled(RefactoringIdentifiers.UncommentMultiLineComment)));
            refactorings.Add(new BaseModel(RefactoringIdentifiers.ReplaceInterpolatedStringWithStringFormat, "Replace interpolated string with string.Format", IsEnabled(RefactoringIdentifiers.ReplaceInterpolatedStringWithStringFormat)));
            refactorings.Add(new BaseModel(RefactoringIdentifiers.MoveUnsafeContextToContainingDeclaration, "Move unsafe context to containing declaration", IsEnabled(RefactoringIdentifiers.MoveUnsafeContextToContainingDeclaration)));
            refactorings.Add(new BaseModel(RefactoringIdentifiers.ExtractEventHandlerMethod, "Extract event handler method", IsEnabled(RefactoringIdentifiers.ExtractEventHandlerMethod)));
            refactorings.Add(new BaseModel(RefactoringIdentifiers.GeneratePropertyForDebuggerDisplayAttribute, "Generate property for DebuggerDisplay attribute", IsEnabled(RefactoringIdentifiers.GeneratePropertyForDebuggerDisplayAttribute)));
            refactorings.Add(new BaseModel(RefactoringIdentifiers.AddEmptyLineBetweenDeclarations, "Add empty line between declarations", IsEnabled(RefactoringIdentifiers.AddEmptyLineBetweenDeclarations)));
<<<<<<< HEAD
            refactorings.Add(new BaseModel(RefactoringIdentifiers.ExpandLinqMethodOperation, "Expand LINQ method operation", IsEnabled(RefactoringIdentifiers.ExpandLinqMethodOperation)));
=======
            refactorings.Add(new BaseModel(RefactoringIdentifiers.ReplaceForEachWithEnumerator, "Replace foreach with enumerator", IsEnabled(RefactoringIdentifiers.ReplaceForEachWithEnumerator)));
>>>>>>> 4cb5aa45
        }
    }
}<|MERGE_RESOLUTION|>--- conflicted
+++ resolved
@@ -22,11 +22,7 @@
             get;
         }
 
-<<<<<<< HEAD
         = RefactoringIdentifiers.ExpandLinqMethodOperation;
-=======
-        = RefactoringIdentifiers.ReplaceForEachWithEnumerator;
->>>>>>> 4cb5aa45
         internal static void SetRefactoringsDisabledByDefault(RefactoringSettings settings)
         {
             settings.DisableRefactoring(RefactoringIdentifiers.AddIdentifierToParameter);
@@ -235,11 +231,8 @@
             refactorings.Add(new BaseModel(RefactoringIdentifiers.ExtractEventHandlerMethod, "Extract event handler method", IsEnabled(RefactoringIdentifiers.ExtractEventHandlerMethod)));
             refactorings.Add(new BaseModel(RefactoringIdentifiers.GeneratePropertyForDebuggerDisplayAttribute, "Generate property for DebuggerDisplay attribute", IsEnabled(RefactoringIdentifiers.GeneratePropertyForDebuggerDisplayAttribute)));
             refactorings.Add(new BaseModel(RefactoringIdentifiers.AddEmptyLineBetweenDeclarations, "Add empty line between declarations", IsEnabled(RefactoringIdentifiers.AddEmptyLineBetweenDeclarations)));
-<<<<<<< HEAD
+            refactorings.Add(new BaseModel(RefactoringIdentifiers.ReplaceForEachWithEnumerator, "Replace foreach with enumerator", IsEnabled(RefactoringIdentifiers.ReplaceForEachWithEnumerator)));
             refactorings.Add(new BaseModel(RefactoringIdentifiers.ExpandLinqMethodOperation, "Expand LINQ method operation", IsEnabled(RefactoringIdentifiers.ExpandLinqMethodOperation)));
-=======
-            refactorings.Add(new BaseModel(RefactoringIdentifiers.ReplaceForEachWithEnumerator, "Replace foreach with enumerator", IsEnabled(RefactoringIdentifiers.ReplaceForEachWithEnumerator)));
->>>>>>> 4cb5aa45
         }
     }
 }