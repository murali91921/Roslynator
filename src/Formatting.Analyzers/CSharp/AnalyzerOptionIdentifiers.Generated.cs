--- conflicted
+++ resolved
@@ -14,10 +14,6 @@
         public const string AddNewLineAfterConditionalOperatorInsteadOfBeforeIt = "RCS0028i";
         public const string AddNewLineAfterExpressionBodyArrowInsteadOfBeforeIt = "RCS0032i";
         public const string RemoveNewLineBetweenClosingBraceAndWhileKeyword = "RCS0051i";
-<<<<<<< HEAD
-        public const string AddNewLineAfterEqualsSignInsteadOfBeforeIt = "RCS0053i";
-=======
         public const string AddNewLineAfterEqualsSignInsteadOfBeforeIt = "RCS0052i";
->>>>>>> 9c78c7b7
     }
 }