--- conflicted
+++ resolved
@@ -10,10 +10,7 @@
 using Microsoft.CodeAnalysis.CSharp;
 using Microsoft.CodeAnalysis.CSharp.Syntax;
 using Roslynator.Formatting.CSharp;
-<<<<<<< HEAD
-=======
 using static Roslynator.Formatting.CodeFixes.CSharp.CodeFixHelpers;
->>>>>>> fcd2eef3
 
 namespace Roslynator.Formatting.CodeFixes.CSharp
 {
@@ -78,132 +75,84 @@
                         {
                             return CodeAction.Create(
                                 Title,
-<<<<<<< HEAD
-                                ct => CodeFixHelpers.FixListAsync(document, parameterList, ListFixMode.Fix, ct),
-=======
                                 ct => FixListAsync(document, parameterList, ListFixMode.Fix, ct),
->>>>>>> fcd2eef3
                                 GetEquivalenceKey(diagnostic));
                         }
                     case BracketedParameterListSyntax bracketedParameterList:
                         {
                             return CodeAction.Create(
                                 Title,
-<<<<<<< HEAD
-                                ct => CodeFixHelpers.FixListAsync(document, bracketedParameterList, ListFixMode.Fix, ct),
-=======
                                 ct => FixListAsync(document, bracketedParameterList, ListFixMode.Fix, ct),
->>>>>>> fcd2eef3
                                 GetEquivalenceKey(diagnostic));
                         }
                     case TypeParameterListSyntax typeParameterList:
                         {
                             return CodeAction.Create(
                                 Title,
-<<<<<<< HEAD
-                                ct => CodeFixHelpers.FixListAsync(document, typeParameterList, ListFixMode.Fix, ct),
-=======
                                 ct => FixListAsync(document, typeParameterList, ListFixMode.Fix, ct),
->>>>>>> fcd2eef3
                                 GetEquivalenceKey(diagnostic));
                         }
                     case ArgumentListSyntax argumentList:
                         {
                             return CodeAction.Create(
                                 Title,
-<<<<<<< HEAD
-                                ct => CodeFixHelpers.FixListAsync(document, argumentList, ListFixMode.Fix, ct),
-=======
                                 ct => FixListAsync(document, argumentList, ListFixMode.Fix, ct),
->>>>>>> fcd2eef3
                                 GetEquivalenceKey(diagnostic));
                         }
                     case BracketedArgumentListSyntax bracketedArgumentList:
                         {
                             return CodeAction.Create(
                                 Title,
-<<<<<<< HEAD
-                                ct => CodeFixHelpers.FixListAsync(document, bracketedArgumentList, ListFixMode.Fix, ct),
-=======
                                 ct => FixListAsync(document, bracketedArgumentList, ListFixMode.Fix, ct),
->>>>>>> fcd2eef3
                                 GetEquivalenceKey(diagnostic));
                         }
                     case AttributeArgumentListSyntax attributeArgumentList:
                         {
                             return CodeAction.Create(
                                 Title,
-<<<<<<< HEAD
-                                ct => CodeFixHelpers.FixListAsync(document, attributeArgumentList, ListFixMode.Fix, ct),
-=======
                                 ct => FixListAsync(document, attributeArgumentList, ListFixMode.Fix, ct),
->>>>>>> fcd2eef3
                                 GetEquivalenceKey(diagnostic));
                         }
                     case TypeArgumentListSyntax typeArgumentList:
                         {
                             return CodeAction.Create(
                                 Title,
-<<<<<<< HEAD
-                                ct => CodeFixHelpers.FixListAsync(document, typeArgumentList, ListFixMode.Fix, ct),
-=======
                                 ct => FixListAsync(document, typeArgumentList, ListFixMode.Fix, ct),
->>>>>>> fcd2eef3
                                 GetEquivalenceKey(diagnostic));
                         }
                     case AttributeListSyntax attributeList:
                         {
                             return CodeAction.Create(
                                 Title,
-<<<<<<< HEAD
-                                ct => CodeFixHelpers.FixListAsync(document, attributeList, ListFixMode.Fix, ct),
-=======
                                 ct => FixListAsync(document, attributeList, ListFixMode.Fix, ct),
->>>>>>> fcd2eef3
                                 GetEquivalenceKey(diagnostic));
                         }
                     case BaseListSyntax baseList:
                         {
                             return CodeAction.Create(
                                 Title,
-<<<<<<< HEAD
-                                ct => CodeFixHelpers.FixListAsync(document, baseList, ListFixMode.Fix, ct),
-=======
                                 ct => FixListAsync(document, baseList, ListFixMode.Fix, ct),
->>>>>>> fcd2eef3
                                 GetEquivalenceKey(diagnostic));
                         }
                     case TupleTypeSyntax tupleType:
                         {
                             return CodeAction.Create(
                                 Title,
-<<<<<<< HEAD
-                                ct => CodeFixHelpers.FixListAsync(document, tupleType, ListFixMode.Fix, ct),
-=======
                                 ct => FixListAsync(document, tupleType, ListFixMode.Fix, ct),
->>>>>>> fcd2eef3
                                 GetEquivalenceKey(diagnostic));
                         }
                     case TupleExpressionSyntax tupleExpression:
                         {
                             return CodeAction.Create(
                                 Title,
-<<<<<<< HEAD
-                                ct => CodeFixHelpers.FixListAsync(document, tupleExpression, ListFixMode.Fix, ct),
-=======
                                 ct => FixListAsync(document, tupleExpression, ListFixMode.Fix, ct),
->>>>>>> fcd2eef3
                                 GetEquivalenceKey(diagnostic));
                         }
                     case InitializerExpressionSyntax initializerExpression:
                         {
                             return CodeAction.Create(
                                 Title,
-<<<<<<< HEAD
-                                ct => CodeFixHelpers.FixListAsync(document, initializerExpression, ListFixMode.Fix, ct),
-=======
                                 ct => FixListAsync(document, initializerExpression, ListFixMode.Fix, ct),
->>>>>>> fcd2eef3
                                 GetEquivalenceKey(diagnostic));
                         }
                     default:
