﻿// Copyright (c) Josef Pihrt. All rights reserved. Licensed under the Apache License, Version 2.0. See License.txt in the project root for license information.

using System;
using System.Collections.Immutable;
using Microsoft.CodeAnalysis;
using Microsoft.CodeAnalysis.CSharp;
using Microsoft.CodeAnalysis.CSharp.Syntax;
using Microsoft.CodeAnalysis.Diagnostics;
using Microsoft.CodeAnalysis.Text;
using Roslynator.CSharp;
using Roslynator.CSharp.Analysis.UseMethodChaining;
using Roslynator.CSharp.Syntax;

namespace Roslynator.CSharp.Analysis
{
    [DiagnosticAnalyzer(LanguageNames.CSharp)]
    public class InvocationExpressionAnalyzer : BaseDiagnosticAnalyzer
    {
        public override ImmutableArray<DiagnosticDescriptor> SupportedDiagnostics
        {
            get
            {
                return ImmutableArray.Create(
                    DiagnosticDescriptors.OptimizeLinqMethodCall,
                    DiagnosticDescriptors.UseCountOrLengthPropertyInsteadOfAnyMethod,
                    DiagnosticDescriptors.UseBitwiseOperationInsteadOfCallingHasFlag,
                    DiagnosticDescriptors.RemoveRedundantToStringCall,
                    DiagnosticDescriptors.RemoveRedundantStringToCharArrayCall,
                    DiagnosticDescriptors.CombineEnumerableWhereMethodChain,
                    DiagnosticDescriptors.CombineEnumerableWhereMethodChainFadeOut,
                    DiagnosticDescriptors.UseRegexInstanceInsteadOfStaticMethod,
                    DiagnosticDescriptors.OptimizeStringBuilderAppendCall,
                    DiagnosticDescriptors.AvoidBoxingOfValueType,
                    DiagnosticDescriptors.CallThenByInsteadOfOrderBy,
                    DiagnosticDescriptors.UseMethodChaining,
                    DiagnosticDescriptors.AvoidNullReferenceException,
                    DiagnosticDescriptors.UseStringComparison,
                    DiagnosticDescriptors.UseNameOfOperator,
                    DiagnosticDescriptors.RemoveRedundantCast,
                    DiagnosticDescriptors.SimplifyLogicalNegation,
<<<<<<< HEAD
                    DiagnosticDescriptors.CallStringConcatInsteadOfStringJoin,
                    DiagnosticDescriptors.UseCoalesceExpression,
                    DiagnosticDescriptors.UseForEachInsteadOfForEachMethod);
=======
                    DiagnosticDescriptors.UseCoalesceExpression,
                    DiagnosticDescriptors.OptimizeMethodCall);
>>>>>>> 77a8de71
            }
        }

        public override void Initialize(AnalysisContext context)
        {
            if (context == null)
                throw new ArgumentNullException(nameof(context));

            base.Initialize(context);

            context.RegisterSyntaxNodeAction(AnalyzeInvocationExpression, SyntaxKind.InvocationExpression);
        }

        private static void AnalyzeInvocationExpression(SyntaxNodeAnalysisContext context)
        {
            var invocation = (InvocationExpressionSyntax)context.Node;

            if (invocation.ContainsDiagnostics)
                return;

            SimpleMemberInvocationExpressionInfo invocationInfo = SyntaxInfo.SimpleMemberInvocationExpressionInfo(invocation);

            if (!invocationInfo.Success)
                return;

            string methodName = invocationInfo.NameText;

            int argumentCount = invocationInfo.Arguments.Count;

            switch (argumentCount)
            {
                case 0:
                    {
                        switch (methodName)
                        {
                            case "Any":
                                {
                                    if (!context.IsAnalyzerSuppressed(DiagnosticDescriptors.UseCountOrLengthPropertyInsteadOfAnyMethod))
                                        UseCountOrLengthPropertyInsteadOfAnyMethodAnalysis.Analyze(context, invocationInfo);

                                    if (!context.IsAnalyzerSuppressed(DiagnosticDescriptors.OptimizeLinqMethodCall))
                                    {
                                        OptimizeLinqMethodCallAnalysis.AnalyzeWhere(context, invocationInfo);
                                        OptimizeLinqMethodCallAnalysis.AnalyzeAny(context, invocationInfo);
                                    }

                                    break;
                                }
                            case "Cast":
                                {
                                    if (!context.IsAnalyzerSuppressed(DiagnosticDescriptors.OptimizeLinqMethodCall))
                                        OptimizeLinqMethodCallAnalysis.AnalyzeWhereAndCast(context, invocationInfo);

                                    if (!context.IsAnalyzerSuppressed(DiagnosticDescriptors.RemoveRedundantCast))
                                        RemoveRedundantCastAnalyzer.Analyze(context, invocationInfo);

                                    break;
                                }
                            case "Count":
                                {
                                    if (!context.IsAnalyzerSuppressed(DiagnosticDescriptors.OptimizeLinqMethodCall))
                                    {
                                        OptimizeLinqMethodCallAnalysis.AnalyzeCount(context, invocationInfo);
                                        OptimizeLinqMethodCallAnalysis.AnalyzeWhere(context, invocationInfo);
                                    }

                                    break;
                                }
                            case "First":
                                {
                                    if (!context.IsAnalyzerSuppressed(DiagnosticDescriptors.OptimizeLinqMethodCall))
                                    {
                                        if (!invocationInfo.Expression.IsKind(SyntaxKind.InvocationExpression)
                                            && UseElementAccessAnalysis.IsFixableFirst(invocationInfo, context.SemanticModel, context.CancellationToken))
                                        {
                                            DiagnosticHelpers.ReportDiagnostic(context, DiagnosticDescriptors.OptimizeLinqMethodCall, Location.Create(invocation.SyntaxTree, TextSpan.FromBounds(invocationInfo.Name.SpanStart, invocationInfo.ArgumentList.Span.End)));
                                        }

                                        OptimizeLinqMethodCallAnalysis.AnalyzeWhere(context, invocationInfo);
                                        OptimizeLinqMethodCallAnalysis.AnalyzeFirst(context, invocationInfo);
                                    }

                                    break;
                                }
                            case "Max":
                            case "Min":
                                {
                                    if (!context.IsAnalyzerSuppressed(DiagnosticDescriptors.OptimizeLinqMethodCall))
                                        OptimizeLinqMethodCallAnalysis.AnalyzeSelectAndMinOrMax(context, invocationInfo);

                                    break;
                                }
                            case "ToString":
                                {
                                    if (!context.IsAnalyzerSuppressed(DiagnosticDescriptors.RemoveRedundantToStringCall))
                                        RemoveRedundantToStringCallAnalysis.Analyze(context, invocationInfo);

                                    if (!context.IsAnalyzerSuppressed(DiagnosticDescriptors.UseNameOfOperator)
                                        && ((CSharpCompilation)context.Compilation).LanguageVersion >= LanguageVersion.CSharp6)
                                    {
                                        UseNameOfOperatorAnalyzer.Analyze(context, invocationInfo);
                                    }

                                    break;
                                }
                            case "ToLower":
                            case "ToLowerInvariant":
                            case "ToUpper":
                            case "ToUpperInvariant":
                                {
                                    if (!context.IsAnalyzerSuppressed(DiagnosticDescriptors.UseStringComparison))
                                        UseStringComparisonAnalysis.Analyze(context, invocationInfo);

                                    break;
                                }
                            case "FirstOrDefault":
                                {
                                    if (!context.IsAnalyzerSuppressed(DiagnosticDescriptors.OptimizeLinqMethodCall))
                                    {
                                        OptimizeLinqMethodCallAnalysis.AnalyzeWhere(context, invocationInfo);
                                        OptimizeLinqMethodCallAnalysis.AnalyzeFirstOrDefault(context, invocationInfo);
                                    }

                                    break;
                                }
                            case "Last":
                            case "LastOrDefault":
                            case "LongCount":
                            case "Single":
                            case "SingleOrDefault":
                                {
                                    if (!context.IsAnalyzerSuppressed(DiagnosticDescriptors.OptimizeLinqMethodCall))
                                        OptimizeLinqMethodCallAnalysis.AnalyzeWhere(context, invocationInfo);

                                    break;
                                }
                            case "OfType":
                                {
                                    if (!context.IsAnalyzerSuppressed(DiagnosticDescriptors.OptimizeLinqMethodCall)
                                        && !invocation.SpanContainsDirectives())
                                    {
                                        OptimizeLinqMethodCallAnalysis.AnalyzeOfType(context, invocationInfo);
                                    }

                                    break;
                                }
                            case "ToCharArray":
                                {
                                    if (!context.IsAnalyzerSuppressed(DiagnosticDescriptors.RemoveRedundantStringToCharArrayCall))
                                        RemoveRedundantStringToCharArrayCallAnalysis.Analyze(context, invocationInfo);

                                    break;
                                }
                        }

                        break;
                    }
                case 1:
                    {
                        switch (methodName)
                        {
                            case "All":
                            case "Any":
                                {
                                    if (!context.IsAnalyzerSuppressed(DiagnosticDescriptors.SimplifyLogicalNegation))
                                        SimplifyLogicalNegationAnalyzer.Analyze(context, invocationInfo);

                                    if (!context.IsAnalyzerSuppressed(DiagnosticDescriptors.OptimizeLinqMethodCall)
                                        && !invocation.SpanContainsDirectives())
                                    {
                                        OptimizeLinqMethodCallAnalysis.AnalyzeWhereAndAny(context, invocationInfo);
                                    }

                                    break;
                                }
                            case "ContainsKey":
                                {
                                    if (!context.IsAnalyzerSuppressed(DiagnosticDescriptors.OptimizeMethodCall))
                                        OptimizeMethodCallAnalysis.OptimizeDictionaryContainsKey(context, invocationInfo);

                                    break;
                                }
                            case "ElementAt":
                                {
                                    if (!context.IsAnalyzerSuppressed(DiagnosticDescriptors.OptimizeLinqMethodCall)
                                        && !invocationInfo.Expression.IsKind(SyntaxKind.InvocationExpression)
                                        && UseElementAccessAnalysis.IsFixableElementAt(invocationInfo, context.SemanticModel, context.CancellationToken))
                                    {
                                        DiagnosticHelpers.ReportDiagnostic(context, DiagnosticDescriptors.OptimizeLinqMethodCall, Location.Create(invocation.SyntaxTree, TextSpan.FromBounds(invocationInfo.Name.SpanStart, invocationInfo.ArgumentList.Span.End)));
                                    }

                                    break;
                                }
                            case "FirstOrDefault":
                                {
                                    if (!context.IsAnalyzerSuppressed(DiagnosticDescriptors.OptimizeLinqMethodCall))
                                        OptimizeLinqMethodCallAnalysis.AnalyzeFirstOrDefault(context, invocationInfo);

                                    break;
                                }
                            case "ForEach":
                                {
                                    if (!context.IsAnalyzerSuppressed(DiagnosticDescriptors.UseForEachInsteadOfForEachMethod))
                                        UseForEachInsteadOfForEachMethodAnalysis.AnalyzeList(context, invocationInfo);

                                    break;
                                }
                            case "GetValueOrDefault":
                                {
                                    if (!context.IsAnalyzerSuppressed(DiagnosticDescriptors.UseCoalesceExpression)
                                        && invocationInfo.Name.IsKind(SyntaxKind.IdentifierName)
                                        && !invocation.IsParentKind(SyntaxKind.InvocationExpression, SyntaxKind.SimpleMemberAccessExpression, SyntaxKind.ElementAccessExpression)
                                        && context.SemanticModel
                                            .GetMethodSymbol(invocationInfo.InvocationExpression, context.CancellationToken)?
                                            .ContainingType
                                            .OriginalDefinition
                                            .SpecialType == SpecialType.System_Nullable_T)
                                    {
                                        DiagnosticHelpers.ReportDiagnostic(context, DiagnosticDescriptors.UseCoalesceExpression, invocationInfo.Name);
                                    }

                                    break;
                                }
                            case "Where":
                                {
                                    if (!context.IsAnalyzerSuppressed(DiagnosticDescriptors.CombineEnumerableWhereMethodChain))
                                        CombineEnumerableWhereMethodChainAnalysis.Analyze(context, invocationInfo);

                                    break;
                                }
                            case "HasFlag":
                                {
                                    if (!context.IsAnalyzerSuppressed(DiagnosticDescriptors.UseBitwiseOperationInsteadOfCallingHasFlag)
                                        && !invocation.SpanContainsDirectives()
                                        && UseBitwiseOperationInsteadOfCallingHasFlagAnalysis.IsFixable(invocationInfo, context.SemanticModel, context.CancellationToken))
                                    {
                                        DiagnosticHelpers.ReportDiagnostic(context, DiagnosticDescriptors.UseBitwiseOperationInsteadOfCallingHasFlag, invocation);
                                    }

                                    break;
                                }
                            case "Select":
                                {
                                    if (!context.IsAnalyzerSuppressed(DiagnosticDescriptors.OptimizeLinqMethodCall))
                                        CallCastInsteadOfSelectAnalysis.Analyze(context, invocationInfo);

                                    break;
                                }
                            case "OrderBy":
                                {
                                    if (!context.IsAnalyzerSuppressed(DiagnosticDescriptors.CallThenByInsteadOfOrderBy))
                                        CallThenByInsteadOfOrderByAnalysis.Analyze(context, invocationInfo);

                                    break;
                                }
                        }

                        break;
                    }
                case 2:
                    {
                        switch (invocationInfo.NameText)
                        {
                            case "IsMatch":
                            case "Match":
                            case "Matches":
                            case "Split":
                                {
                                    if (!context.IsAnalyzerSuppressed(DiagnosticDescriptors.UseRegexInstanceInsteadOfStaticMethod)
                                        && !invocation.SpanContainsDirectives())
                                    {
                                        UseRegexInstanceInsteadOfStaticMethodAnalysis.Analyze(context, invocationInfo);
                                    }

                                    break;
                                }
                            case "Select":
                                {
                                    if (!context.IsAnalyzerSuppressed(DiagnosticDescriptors.OptimizeLinqMethodCall))
                                        CallCastInsteadOfSelectAnalysis.Analyze(context, invocationInfo);

                                    break;
                                }
                            case "OrderBy":
                                {
                                    if (!context.IsAnalyzerSuppressed(DiagnosticDescriptors.CallThenByInsteadOfOrderBy))
                                        CallThenByInsteadOfOrderByAnalysis.Analyze(context, invocationInfo);

                                    break;
                                }
                            case "ForEach":
                                {
                                    if (!context.IsAnalyzerSuppressed(DiagnosticDescriptors.UseForEachInsteadOfForEachMethod))
                                        UseForEachInsteadOfForEachMethodAnalysis.AnalyzeArray(context, invocationInfo);

                                    break;
                                }
                        }

                        break;
                    }
                case 3:
                    {
                        switch (invocationInfo.NameText)
                        {
                            case "IsMatch":
                            case "Match":
                            case "Matches":
                            case "Split":
                            case "Replace":
                                {
                                    if (!context.IsAnalyzerSuppressed(DiagnosticDescriptors.UseRegexInstanceInsteadOfStaticMethod)
                                        && !invocation.SpanContainsDirectives())
                                    {
                                        UseRegexInstanceInsteadOfStaticMethodAnalysis.Analyze(context, invocationInfo);
                                    }

                                    break;
                                }
                            case "OrderBy":
                                {
                                    if (!context.IsAnalyzerSuppressed(DiagnosticDescriptors.CallThenByInsteadOfOrderBy))
                                        CallThenByInsteadOfOrderByAnalysis.Analyze(context, invocationInfo);

                                    break;
                                }
                            case "Compare":
                                {
                                    if (!context.IsAnalyzerSuppressed(DiagnosticDescriptors.OptimizeMethodCall))
                                        OptimizeMethodCallAnalysis.OptimizeStringCompare(context, invocationInfo);

                                    break;
                                }
                        }

                        break;
                    }
                case 4:
                    {
                        switch (invocationInfo.NameText)
                        {
                            case "Replace":
                                {
                                    if (!context.IsAnalyzerSuppressed(DiagnosticDescriptors.UseRegexInstanceInsteadOfStaticMethod)
                                        && !invocation.SpanContainsDirectives())
                                    {
                                        UseRegexInstanceInsteadOfStaticMethodAnalysis.Analyze(context, invocationInfo);
                                    }

                                    break;
                                }
                        }

                        break;
                    }
            }

            switch (methodName)
            {
                case "ElementAtOrDefault":
                case "FirstOrDefault":
                case "LastOrDefault":
                case "SingleOrDefault":
                    {
                        if (!context.IsAnalyzerSuppressed(DiagnosticDescriptors.AvoidNullReferenceException))
                        {
                            if (argumentCount == 0
                                || argumentCount == 1
                                || argumentCount == 2)
                            {
                                AvoidNullReferenceExceptionAnalyzer.Analyze(context, invocationInfo);
                            }
                        }

                        break;
                    }
                case "Append":
                case "AppendLine":
                case "AppendFormat":
                case "Insert":
                    {
                        if (!context.IsAnalyzerSuppressed(DiagnosticDescriptors.OptimizeStringBuilderAppendCall))
                            OptimizeStringBuilderAppendCallAnalysis.Analyze(context, invocationInfo);

                        if (!context.IsAnalyzerSuppressed(DiagnosticDescriptors.AvoidBoxingOfValueType))
                            AvoidBoxingOfValueTypeAnalysis.Analyze(context, invocationInfo);

                        break;
                    }
                case "Assert":
                    {
                        if (!context.IsAnalyzerSuppressed(DiagnosticDescriptors.OptimizeMethodCall)
                            && (argumentCount >= 1 && argumentCount <= 3))
                        {
                            OptimizeMethodCallAnalysis.OptimizeDebugAssert(context, invocationInfo);
                        }

                        break;
                    }
                case "Join":
                    {
                        if (!context.IsAnalyzerSuppressed(DiagnosticDescriptors.OptimizeMethodCall)
                            && argumentCount >= 2)
                        {
                            OptimizeMethodCallAnalysis.OptimizeStringJoin(context, invocationInfo);
                        }

                        break;
                    }
            }

            if (!context.IsAnalyzerSuppressed(DiagnosticDescriptors.UseMethodChaining)
                && UseMethodChainingAnalysis.IsFixable(invocationInfo, context.SemanticModel, context.CancellationToken))
            {
                DiagnosticHelpers.ReportDiagnostic(context, DiagnosticDescriptors.UseMethodChaining, invocationInfo.InvocationExpression);
            }
        }
    }
}<|MERGE_RESOLUTION|>--- conflicted
+++ resolved
@@ -38,14 +38,9 @@
                     DiagnosticDescriptors.UseNameOfOperator,
                     DiagnosticDescriptors.RemoveRedundantCast,
                     DiagnosticDescriptors.SimplifyLogicalNegation,
-<<<<<<< HEAD
-                    DiagnosticDescriptors.CallStringConcatInsteadOfStringJoin,
                     DiagnosticDescriptors.UseCoalesceExpression,
+                    DiagnosticDescriptors.OptimizeMethodCall,
                     DiagnosticDescriptors.UseForEachInsteadOfForEachMethod);
-=======
-                    DiagnosticDescriptors.UseCoalesceExpression,
-                    DiagnosticDescriptors.OptimizeMethodCall);
->>>>>>> 77a8de71
             }
         }
 
