﻿// Copyright (c) Josef Pihrt. All rights reserved. Licensed under the Apache License, Version 2.0. See License.txt in the project root for license information.

using System.Collections.Immutable;
using System.Linq;
using System.Threading;
using System.Threading.Tasks;
using Microsoft.CodeAnalysis;
using Microsoft.CodeAnalysis.CSharp.Syntax;
using Roslynator.CSharp.Syntax;
using static Roslynator.CSharp.CSharpFactory;

namespace Roslynator.CSharp.Refactorings.WrapStatements
{
    internal abstract class WrapStatementsRefactoring<TStatement> where TStatement : StatementSyntax
    {
        public abstract TStatement CreateStatement(ImmutableArray<StatementSyntax> statements);

        public Task<Document> RefactorAsync(
            Document document,
<<<<<<< HEAD
            StatementContainerSelection selectedStatements,
            CancellationToken cancellationToken = default(CancellationToken))
        {
            StatementContainer container = selectedStatements.Container;
=======
            StatementsSelection selectedStatements,
            CancellationToken cancellationToken = default(CancellationToken))
        {
            StatementsInfo statementsInfo = selectedStatements.Info;
>>>>>>> 4acebedd

            StatementSyntax[] statements = selectedStatements.ToArray();

            int index = selectedStatements.StartIndex;

            SyntaxTriviaList leadingTrivia = statements[0].GetLeadingTrivia();
            SyntaxTriviaList trailingTrivia = statements[statements.Length - 1].GetTrailingTrivia();

            statements[0] = statements[0].WithLeadingTrivia();
            statements[statements.Length - 1] = statements[statements.Length - 1].WithTrailingTrivia();

            SyntaxList<StatementSyntax> newStatements = statementsInfo.Statements;

            int cnt = statements.Length;

            while (cnt > 0)
            {
                newStatements = newStatements.RemoveAt(index);
                cnt--;
            }

            TStatement statement = CreateStatement(statements.ToImmutableArray());

            statement = statement
                .WithLeadingTrivia(leadingTrivia)
                .WithTrailingTrivia(trailingTrivia)
                .WithFormatterAnnotation();

            newStatements = newStatements.Insert(index, statement);

<<<<<<< HEAD
            return document.ReplaceNodeAsync(container.Node, container.NodeWithStatements(newStatements), cancellationToken);
=======
            return document.ReplaceStatementsAsync(statementsInfo, newStatements, cancellationToken);
        }

        public Task<Document> RefactorAsync(
            Document document,
            StatementSyntax  embeddedStatement,
            CancellationToken cancellationToken = default(CancellationToken))
        {
            BlockSyntax newNode = Block(CreateStatement(ImmutableArray.Create(embeddedStatement)))
                .WithFormatterAnnotation();

            return document.ReplaceNodeAsync(embeddedStatement, newNode, cancellationToken);
>>>>>>> 4acebedd
        }
    }
}<|MERGE_RESOLUTION|>--- conflicted
+++ resolved
@@ -17,17 +17,10 @@
 
         public Task<Document> RefactorAsync(
             Document document,
-<<<<<<< HEAD
-            StatementContainerSelection selectedStatements,
-            CancellationToken cancellationToken = default(CancellationToken))
-        {
-            StatementContainer container = selectedStatements.Container;
-=======
             StatementsSelection selectedStatements,
             CancellationToken cancellationToken = default(CancellationToken))
         {
             StatementsInfo statementsInfo = selectedStatements.Info;
->>>>>>> 4acebedd
 
             StatementSyntax[] statements = selectedStatements.ToArray();
 
@@ -58,9 +51,6 @@
 
             newStatements = newStatements.Insert(index, statement);
 
-<<<<<<< HEAD
-            return document.ReplaceNodeAsync(container.Node, container.NodeWithStatements(newStatements), cancellationToken);
-=======
             return document.ReplaceStatementsAsync(statementsInfo, newStatements, cancellationToken);
         }
 
@@ -73,7 +63,6 @@
                 .WithFormatterAnnotation();
 
             return document.ReplaceNodeAsync(embeddedStatement, newNode, cancellationToken);
->>>>>>> 4acebedd
         }
     }
 }