--- conflicted
+++ resolved
@@ -21,37 +21,10 @@
 
             SemanticModel semanticModel = await context.GetSemanticModelAsync().ConfigureAwait(false);
 
-<<<<<<< HEAD
-                    if (right?.IsKind(SyntaxKind.NullLiteralExpression) == false
-                        && CanBeEqualToNull(right))
-                    {
-                        parent = parent.Parent;
-
-                        if (parent?.IsKind(SyntaxKind.ExpressionStatement) == true)
-                        {
-                            var statement = (ExpressionStatementSyntax)parent;
-
-                            if (!NullCheckExists(expression, statement))
-                            {
-                                SemanticModel semanticModel = await context.GetSemanticModelAsync().ConfigureAwait(false);
-
-                                if (semanticModel
-                                    .GetTypeSymbol(expression, context.CancellationToken)?
-                                    .IsReferenceType == true)
-                                {
-                                    RegisterRefactoring(context, expression, statement);
-                                }
-                            }
-                        }
-                    }
-                }
-            }
-=======
             if (!CanRefactor(assignmentInfo, expression, semanticModel, context.CancellationToken))
                 return;
 
             RegisterRefactoring(context, expression, assignmentInfo.Statement);
->>>>>>> 4acebedd
         }
 
         private static bool CanRefactor(
@@ -72,15 +45,8 @@
             if (!CanBeEqualToNull(assignmentInfo.Right))
                 return false;
 
-<<<<<<< HEAD
-                    if (value?.IsKind(SyntaxKind.NullLiteralExpression) == false
-                        && CanBeEqualToNull(value))
-                    {
-                        SyntaxToken identifier = variableDeclarator.Identifier;
-=======
             if (NullCheckExists(expression, assignmentInfo.Statement))
                 return false;
->>>>>>> 4acebedd
 
             ITypeSymbol typeSymbol = semanticModel.GetTypeSymbol(expression, cancellationToken);
 
@@ -90,38 +56,13 @@
             return typeSymbol.IsReferenceTypeOrNullableType();
         }
 
-<<<<<<< HEAD
-        internal static async Task ComputeRefactoringAsync(RefactoringContext context, StatementContainerSelection selectedStatements)
-        {
-            if (selectedStatements.Count > 1)
-            {
-                StatementSyntax statement = selectedStatements.First();
-=======
         internal static async Task ComputeRefactoringAsync(RefactoringContext context, VariableDeclarationSyntax variableDeclaration)
         {
             SingleLocalDeclarationStatementInfo localInfo = SyntaxInfo.SingleLocalDeclarationStatementInfo(variableDeclaration);
->>>>>>> 4acebedd
 
             if (!context.Span.IsContainedInSpanOrBetweenSpans(localInfo.Identifier))
                 return;
 
-<<<<<<< HEAD
-                if (kind == SyntaxKind.LocalDeclarationStatement)
-                {
-                    await ComputeRefactoringAsync(context, (LocalDeclarationStatementSyntax)statement, selectedStatements).ConfigureAwait(false);
-                }
-                else if (kind == SyntaxKind.ExpressionStatement)
-                {
-                    await ComputeRefactoringAsync(context, (ExpressionStatementSyntax)statement, selectedStatements).ConfigureAwait(false);
-                }
-            }
-        }
-
-        private static async Task ComputeRefactoringAsync(
-            RefactoringContext context,
-            LocalDeclarationStatementSyntax localDeclaration,
-            StatementContainerSelection selectedStatements)
-=======
             SemanticModel semanticModel = await context.GetSemanticModelAsync().ConfigureAwait(false);
 
             if (!CanRefactor(localInfo, semanticModel, context.CancellationToken))
@@ -131,7 +72,6 @@
         }
 
         private static bool CanRefactor(SingleLocalDeclarationStatementInfo localInfo, SemanticModel semanticModel, CancellationToken cancellationToken)
->>>>>>> 4acebedd
         {
             if (!localInfo.Success)
                 return false;
@@ -144,38 +84,13 @@
             if (!CanBeEqualToNull(value))
                 return false;
 
-<<<<<<< HEAD
-                    if (value?.IsKind(SyntaxKind.NullLiteralExpression) == false
-                        && CanBeEqualToNull(value))
-                    {
-                        SyntaxToken identifier = variableDeclarator.Identifier;
-=======
             IdentifierNameSyntax identifierName = IdentifierName(localInfo.Identifier);
->>>>>>> 4acebedd
 
             if (NullCheckExists(identifierName, localInfo.Statement))
                 return false;
 
             ITypeSymbol typeSymbol = semanticModel.GetTypeSymbol(localInfo.Type, cancellationToken);
 
-<<<<<<< HEAD
-                            if (semanticModel
-                                .GetTypeSymbol(type, context.CancellationToken)?
-                                .IsReferenceType == true)
-                            {
-                                RegisterRefactoring(context, identifierName, localDeclaration, selectedStatements.Count - 1);
-                            }
-                        }
-                    }
-                }
-            }
-        }
-
-        private static async Task ComputeRefactoringAsync(
-            RefactoringContext context,
-            ExpressionStatementSyntax expressionStatement,
-            StatementContainerSelection selectedStatements)
-=======
             if (typeSymbol == null)
                 return false;
 
@@ -183,7 +98,6 @@
         }
 
         internal static async Task ComputeRefactoringAsync(RefactoringContext context, StatementsSelection selectedStatements)
->>>>>>> 4acebedd
         {
             if (selectedStatements.Count <= 1)
                 return;
@@ -198,22 +112,6 @@
 
                 SingleLocalDeclarationStatementInfo localInfo = SyntaxInfo.SingleLocalDeclarationStatementInfo(localDeclaration);
 
-<<<<<<< HEAD
-                    if (right?.IsKind(SyntaxKind.NullLiteralExpression) == false
-                        && CanBeEqualToNull(right)
-                        && !NullCheckExists(left, expressionStatement))
-                    {
-                        SemanticModel semanticModel = await context.GetSemanticModelAsync().ConfigureAwait(false);
-
-                        if (semanticModel
-                            .GetTypeSymbol(left, context.CancellationToken)?
-                            .IsReferenceType == true)
-                        {
-                            RegisterRefactoring(context, left, expressionStatement, selectedStatements.Count - 1);
-                        }
-                    }
-                }
-=======
                 SemanticModel semanticModel = await context.GetSemanticModelAsync().ConfigureAwait(false);
 
                 if (!CanRefactor(localInfo, semanticModel, context.CancellationToken))
@@ -233,7 +131,6 @@
                     return;
 
                 RegisterRefactoring(context, assignmentInfo.Left, expressionStatement, selectedStatements.Count - 1);
->>>>>>> 4acebedd
             }
         }
 
@@ -278,16 +175,7 @@
 
         private static bool NullCheckExists(ExpressionSyntax expression, StatementSyntax statement)
         {
-<<<<<<< HEAD
-            if (!statement.IsEmbedded())
-            {
-                StatementContainer container;
-                if (StatementContainer.TryCreate(statement, out container))
-                {
-                    SyntaxList<StatementSyntax> statements = container.Statements;
-=======
             StatementsInfo statementsInfo = SyntaxInfo.StatementsInfo(statement);
->>>>>>> 4acebedd
 
             if (!statementsInfo.Success)
                 return false;
@@ -304,13 +192,7 @@
             if (!(nextStatement is IfStatementSyntax ifStatement))
                 return false;
 
-<<<<<<< HEAD
-                                if (SyntaxComparer.AreEquivalent(left, expression, requireNotNull: true))
-                                {
-                                    ExpressionSyntax right = notEqualsExpression.Right;
-=======
             NullCheckExpressionInfo nullCheck = SyntaxInfo.NullCheckExpressionInfo(ifStatement.Condition, NullCheckKind.NotEqualsToNull);
->>>>>>> 4acebedd
 
             if (!nullCheck.Success)
                 return false;
@@ -324,11 +206,6 @@
             StatementSyntax statement,
             CancellationToken cancellationToken)
         {
-<<<<<<< HEAD
-            SemanticModel semanticModel = await document.GetSemanticModelAsync(cancellationToken).ConfigureAwait(false);
-
-=======
->>>>>>> 4acebedd
             if (statement.IsEmbedded())
             {
                 return await document.ReplaceNodeAsync(statement, Block(statement, CreateNullCheck(expression)), cancellationToken).ConfigureAwait(false);
@@ -412,11 +289,7 @@
                 .Concat(new IfStatementSyntax[] { ifStatement })
                 .Concat(statements.Skip(lastStatementIndex + 1));
 
-<<<<<<< HEAD
-            return document.ReplaceNodeAsync(container.Node, container.NodeWithStatements(newStatements), cancellationToken);
-=======
             return document.ReplaceStatementsAsync(statementsInfo, newStatements, cancellationToken);
->>>>>>> 4acebedd
         }
 
         private static IfStatementSyntax CreateNullCheck(ExpressionSyntax expression, SyntaxList<StatementSyntax> statements = default(SyntaxList<StatementSyntax>))
