﻿// Copyright (c) Josef Pihrt. All rights reserved. Licensed under the Apache License, Version 2.0. See License.txt in the project root for license information.

using System;
using System.Collections.Generic;
using System.Collections.Immutable;
using System.Threading;
using System.Threading.Tasks;
using Microsoft.CodeAnalysis;
using Microsoft.CodeAnalysis.CSharp;
using Microsoft.CodeAnalysis.CSharp.Syntax;
using Microsoft.CodeAnalysis.Diagnostics;
using Microsoft.CodeAnalysis.Text;
using Roslynator.CSharp;
<<<<<<< HEAD
=======
using Roslynator.CSharp.Syntax;
using static Roslynator.CSharp.CSharpFactory;
>>>>>>> 4acebedd

namespace Roslynator.CSharp.Refactorings
{
    internal static class UseNameOfOperatorRefactoring
    {
<<<<<<< HEAD
        public static void AnalyzeArgument(SyntaxNodeAnalysisContext context)
        {
            var argument = (ArgumentSyntax)context.Node;

            ExpressionSyntax expression = argument.Expression;

            if (expression?.IsKind(SyntaxKind.StringLiteralExpression) == true)
            {
                using (IEnumerator<ParameterSyntax> en = GetParametersInScope(argument).GetEnumerator())
                {
                    if (en.MoveNext())
                    {
                        var literalExpression = (LiteralExpressionSyntax)expression;

                        ParameterSyntax parameter = FindMatchingParameter(en, literalExpression.Token.ValueText);

                        if (parameter != null)
                        {
                            IParameterSymbol parameterSymbol = context.SemanticModel.DetermineParameter(argument, allowParams: true, allowCandidate: false, cancellationToken: context.CancellationToken);

                            if (parameterSymbol != null
                                && (NameEquals(parameterSymbol.Name, "paramName")
                                    || NameEquals(parameterSymbol.Name, "parameterName")))
                            {
                                ReportDiagnostic(context, literalExpression, parameter.Identifier.Text);
                            }
                        }
                    }
                    else
                    {
                        AccessorDeclarationSyntax accessor = argument.FirstAncestor<AccessorDeclarationSyntax>();

                        if (accessor?.IsKind(SyntaxKind.SetAccessorDeclaration) == true)
                        {
                            PropertyDeclarationSyntax property = accessor.FirstAncestor<PropertyDeclarationSyntax>();

                            if (property != null)
                            {
                                var literalExpression = (LiteralExpressionSyntax)expression;

                                string text = literalExpression.Token.ValueText;

                                if (NameEquals(property.Identifier.ValueText, text))
                                {
                                    IParameterSymbol parameterSymbol = context.SemanticModel.DetermineParameter(argument, allowParams: true, allowCandidate: false, cancellationToken: context.CancellationToken);

                                    if (parameterSymbol != null
                                        && NameEquals(parameterSymbol.Name, "propertyName"))
                                    {
                                        ReportDiagnostic(context, literalExpression, property.Identifier.Text);
                                    }
                                }
                            }
                        }
                    }
                }
=======
        public static void Analyze(SyntaxNodeAnalysisContext context, MemberInvocationExpressionInfo invocationInfo)
        {
            ExpressionSyntax expression = invocationInfo.Expression;

            if (expression.Kind() != SyntaxKind.SimpleMemberAccessExpression)
                return;

            var memberAccessExpression = (MemberAccessExpressionSyntax)expression;

            var fieldSymbol = context.SemanticModel.GetSymbol(memberAccessExpression, context.CancellationToken) as IFieldSymbol;

            if (fieldSymbol == null)
                return;

            INamedTypeSymbol containingType = fieldSymbol.ContainingType;

            if (containingType?.TypeKind != TypeKind.Enum)
                return;

            if (containingType.HasAttribute(context.GetTypeByMetadataName(MetadataNames.System_FlagsAttribute)))
                return;

            context.ReportDiagnostic(DiagnosticDescriptors.UseNameOfOperator, invocationInfo.InvocationExpression);
        }

        public static void AnalyzeArgument(SyntaxNodeAnalysisContext context)
        {
            var argument = (ArgumentSyntax)context.Node;

            ExpressionSyntax expression = argument.Expression;

            if (expression?.IsKind(SyntaxKind.StringLiteralExpression) != true)
                return;

            ParameterInfo parameterInfo = GetNextParametersInScope(argument);

            if (parameterInfo.Success)
            {
                Analyze(context, argument, expression, parameterInfo);
            }
            else
            {
                Analyze(context, argument, expression);
            }
        }

        private static void Analyze(
            SyntaxNodeAnalysisContext context,
            ArgumentSyntax argument,
            ExpressionSyntax expression,
            ParameterInfo parameterInfo)
        {
            var literalExpression = (LiteralExpressionSyntax)expression;

            ParameterSyntax parameter = FindMatchingParameter(parameterInfo, literalExpression.Token.ValueText);

            if (parameter == null)
                return;

            IParameterSymbol parameterSymbol = context.SemanticModel.DetermineParameter(argument, allowParams: true, allowCandidate: false, cancellationToken: context.CancellationToken);

            if (parameterSymbol == null)
                return;

            string parameterName = parameterSymbol.Name;

            if (!string.Equals(parameterName, "paramName", StringComparison.Ordinal)
                && !string.Equals(parameterName, "parameterName", StringComparison.Ordinal))
            {
                return;
>>>>>>> 4acebedd
            }

            ReportDiagnostic(context, literalExpression, parameter.Identifier.Text);
        }

        private static ParameterSyntax FindMatchingParameter(ParameterInfo parameterInfo, string name)
        {
            do
            {
                if (parameterInfo.Parameter != null)
                {
                    ParameterSyntax parameter = parameterInfo.Parameter;

                    if (string.Equals(parameter.Identifier.ValueText, name, StringComparison.Ordinal))
                        return parameter;
                }
                else if (parameterInfo.ParameterList != null)
                {
<<<<<<< HEAD
                    BaseParameterListSyntax parameterList = GetParameterList(ancestor);

                    if (parameterList != null)
                    {
                        foreach (ParameterSyntax parameter in parameterList.Parameters)
                            yield return parameter;
=======
                    foreach (ParameterSyntax parameter in parameterInfo.ParameterList.Parameters)
                    {
                        if (string.Equals(parameter.Identifier.ValueText, name, StringComparison.Ordinal))
                            return parameter;
>>>>>>> 4acebedd
                    }
                }

                parameterInfo = GetNextParametersInScope(parameterInfo.Node);

            } while (parameterInfo.Success);

            return null;
        }

<<<<<<< HEAD
        private static BaseParameterListSyntax GetParameterList(SyntaxNode node)
        {
            switch (node.Kind())
            {
                case SyntaxKind.MethodDeclaration:
                    return ((MethodDeclarationSyntax)node).ParameterList;
                case SyntaxKind.ConstructorDeclaration:
                    return ((ConstructorDeclarationSyntax)node).ParameterList;
                case SyntaxKind.IndexerDeclaration:
                    return ((IndexerDeclarationSyntax)node).ParameterList;
                case SyntaxKind.ParenthesizedLambdaExpression:
                    return ((ParenthesizedLambdaExpressionSyntax)node).ParameterList;
                case SyntaxKind.AnonymousMethodExpression:
                    return ((AnonymousMethodExpressionSyntax)node).ParameterList;
                default:
                    return null;
            }
        }

        private static ParameterSyntax FindMatchingParameter(IEnumerator<ParameterSyntax> enumerator, string name)
=======
        private static ParameterInfo GetNextParametersInScope(SyntaxNode node)
>>>>>>> 4acebedd
        {
            for (SyntaxNode current = node.Parent; current != null; current = current.Parent)
            {
<<<<<<< HEAD
                if (NameEquals(enumerator.Current.Identifier.ValueText, name))
                    return enumerator.Current;
=======
                ParameterInfo info = ParameterInfo.Create(current);
>>>>>>> 4acebedd

                if (info.Success)
                    return info;
            }

<<<<<<< HEAD
            return null;
        }

        private static void ReportDiagnostic(
            SyntaxNodeAnalysisContext context,
            LiteralExpressionSyntax literalExpression,
            string identifier)
        {
            var property = new KeyValuePair<string, string>("Identifier", identifier);

            ImmutableDictionary<string, string> properties = ImmutableDictionary.CreateRange(new KeyValuePair<string, string>[] { property });

            Diagnostic diagnostic = Diagnostic.Create(DiagnosticDescriptors.UseNameOfOperator, literalExpression.GetLocation(), properties);

            context.ReportDiagnostic(diagnostic);

            string text = literalExpression.Token.Text;

            if (text.Length >= 2)
            {
                SyntaxTree syntaxTree = literalExpression.SyntaxTree;
                TextSpan span = literalExpression.Span;

                context.ReportDiagnostic(
                    DiagnosticDescriptors.UseNameOfOperatorFadeOut,
                    Location.Create(syntaxTree, new TextSpan(span.Start, (text[0] == '@') ? 2 : 1)));

=======
            return ParameterInfo.Empty;
        }

        private static void Analyze(SyntaxNodeAnalysisContext context, ArgumentSyntax argument, ExpressionSyntax expression)
        {
            AccessorDeclarationSyntax accessor = argument.FirstAncestor<AccessorDeclarationSyntax>();

            if (accessor?.IsKind(SyntaxKind.SetAccessorDeclaration) != true)
                return;

            PropertyDeclarationSyntax property = accessor.FirstAncestor<PropertyDeclarationSyntax>();

            if (property == null)
                return;

            var literalExpression = (LiteralExpressionSyntax)expression;

            string text = literalExpression.Token.ValueText;

            if (!string.Equals(property.Identifier.ValueText, text, StringComparison.Ordinal))
                return;

            IParameterSymbol parameterSymbol = context.SemanticModel.DetermineParameter(argument, allowParams: true, allowCandidate: false, cancellationToken: context.CancellationToken);

            if (parameterSymbol == null)
                return;

            if (!string.Equals(parameterSymbol.Name, "propertyName", StringComparison.Ordinal))
                return;

            ReportDiagnostic(context, literalExpression, property.Identifier.Text);
        }

        private static void ReportDiagnostic(
            SyntaxNodeAnalysisContext context,
            LiteralExpressionSyntax literalExpression,
            string identifier)
        {
            var property = new KeyValuePair<string, string>("Identifier", identifier);

            ImmutableDictionary<string, string> properties = ImmutableDictionary.CreateRange(new KeyValuePair<string, string>[] { property });

            Diagnostic diagnostic = Diagnostic.Create(DiagnosticDescriptors.UseNameOfOperator, literalExpression.GetLocation(), properties);

            context.ReportDiagnostic(diagnostic);

            string text = literalExpression.Token.Text;

            if (text.Length >= 2)
            {
                SyntaxTree syntaxTree = literalExpression.SyntaxTree;
                TextSpan span = literalExpression.Span;

                context.ReportDiagnostic(
                    DiagnosticDescriptors.UseNameOfOperatorFadeOut,
                    Location.Create(syntaxTree, new TextSpan(span.Start, (text[0] == '@') ? 2 : 1)));

>>>>>>> 4acebedd
                context.ReportDiagnostic(
                    DiagnosticDescriptors.UseNameOfOperatorFadeOut,
                    Location.Create(syntaxTree, new TextSpan(span.End - 1, 1)));
            }
        }
<<<<<<< HEAD

        private static bool NameEquals(string a, string b)
        {
            return string.Equals(a, b, StringComparison.Ordinal);
=======

        public static Task<Document> RefactorAsync(
            Document document,
            LiteralExpressionSyntax literalExpression,
            string identifier,
            CancellationToken cancellationToken)
        {
            InvocationExpressionSyntax newNode = NameOfExpression(identifier)
                .WithTriviaFrom(literalExpression)
                .WithFormatterAnnotation();

            return document.ReplaceNodeAsync(literalExpression, newNode, cancellationToken);
>>>>>>> 4acebedd
        }

        public static Task<Document> RefactorAsync(
            Document document,
<<<<<<< HEAD
            LiteralExpressionSyntax literalExpression,
            string identifier,
            CancellationToken cancellationToken)
        {
            InvocationExpressionSyntax newNode = CSharpFactory.NameOfExpression(identifier)
                .WithTriviaFrom(literalExpression)
                .WithFormatterAnnotation();

            return document.ReplaceNodeAsync(literalExpression, newNode, cancellationToken);
=======
            InvocationExpressionSyntax invocationExpression,
            CancellationToken cancellationToken)
        {
            var memberAccessExpression = (MemberAccessExpressionSyntax)invocationExpression.Expression;

            InvocationExpressionSyntax newNode = NameOfExpression(memberAccessExpression.Expression)
                .WithTriviaFrom(invocationExpression)
                .WithFormatterAnnotation();

            return document.ReplaceNodeAsync(invocationExpression, newNode, cancellationToken);
        }

        private struct ParameterInfo
        {
            public static ParameterInfo Empty { get; } = new ParameterInfo();

            private ParameterInfo(SyntaxNode node, ParameterSyntax parameter)
            {
                Node = node;
                Parameter = parameter;
                ParameterList = null;
            }

            private ParameterInfo(SyntaxNode node, BaseParameterListSyntax parameterList)
            {
                Node = node;
                Parameter = null;
                ParameterList = parameterList;
            }

            public ParameterSyntax Parameter { get; }

            public BaseParameterListSyntax ParameterList { get; }

            public SyntaxNode Node { get; }

            public bool Success
            {
                get { return Node != null; }
            }

            public static ParameterInfo Create(SyntaxNode node)
            {
                switch (node.Kind())
                {
                    case SyntaxKind.MethodDeclaration:
                        return new ParameterInfo(node, ((MethodDeclarationSyntax)node).ParameterList);
                    case SyntaxKind.ConstructorDeclaration:
                        return new ParameterInfo(node, ((ConstructorDeclarationSyntax)node).ParameterList);
                    case SyntaxKind.IndexerDeclaration:
                        return new ParameterInfo(node, ((IndexerDeclarationSyntax)node).ParameterList);
                    case SyntaxKind.SimpleLambdaExpression:
                        return new ParameterInfo(node, ((SimpleLambdaExpressionSyntax)node).Parameter);
                    case SyntaxKind.ParenthesizedLambdaExpression:
                        return new ParameterInfo(node, ((ParenthesizedLambdaExpressionSyntax)node).ParameterList);
                    case SyntaxKind.AnonymousMethodExpression:
                        return new ParameterInfo(node, ((AnonymousMethodExpressionSyntax)node).ParameterList);
                    case SyntaxKind.LocalFunctionStatement:
                        return new ParameterInfo(node, ((LocalFunctionStatementSyntax)node).ParameterList);
                }

                return Empty;
            }
>>>>>>> 4acebedd
        }
    }
}<|MERGE_RESOLUTION|>--- conflicted
+++ resolved
@@ -11,74 +11,13 @@
 using Microsoft.CodeAnalysis.Diagnostics;
 using Microsoft.CodeAnalysis.Text;
 using Roslynator.CSharp;
-<<<<<<< HEAD
-=======
 using Roslynator.CSharp.Syntax;
 using static Roslynator.CSharp.CSharpFactory;
->>>>>>> 4acebedd
 
 namespace Roslynator.CSharp.Refactorings
 {
     internal static class UseNameOfOperatorRefactoring
     {
-<<<<<<< HEAD
-        public static void AnalyzeArgument(SyntaxNodeAnalysisContext context)
-        {
-            var argument = (ArgumentSyntax)context.Node;
-
-            ExpressionSyntax expression = argument.Expression;
-
-            if (expression?.IsKind(SyntaxKind.StringLiteralExpression) == true)
-            {
-                using (IEnumerator<ParameterSyntax> en = GetParametersInScope(argument).GetEnumerator())
-                {
-                    if (en.MoveNext())
-                    {
-                        var literalExpression = (LiteralExpressionSyntax)expression;
-
-                        ParameterSyntax parameter = FindMatchingParameter(en, literalExpression.Token.ValueText);
-
-                        if (parameter != null)
-                        {
-                            IParameterSymbol parameterSymbol = context.SemanticModel.DetermineParameter(argument, allowParams: true, allowCandidate: false, cancellationToken: context.CancellationToken);
-
-                            if (parameterSymbol != null
-                                && (NameEquals(parameterSymbol.Name, "paramName")
-                                    || NameEquals(parameterSymbol.Name, "parameterName")))
-                            {
-                                ReportDiagnostic(context, literalExpression, parameter.Identifier.Text);
-                            }
-                        }
-                    }
-                    else
-                    {
-                        AccessorDeclarationSyntax accessor = argument.FirstAncestor<AccessorDeclarationSyntax>();
-
-                        if (accessor?.IsKind(SyntaxKind.SetAccessorDeclaration) == true)
-                        {
-                            PropertyDeclarationSyntax property = accessor.FirstAncestor<PropertyDeclarationSyntax>();
-
-                            if (property != null)
-                            {
-                                var literalExpression = (LiteralExpressionSyntax)expression;
-
-                                string text = literalExpression.Token.ValueText;
-
-                                if (NameEquals(property.Identifier.ValueText, text))
-                                {
-                                    IParameterSymbol parameterSymbol = context.SemanticModel.DetermineParameter(argument, allowParams: true, allowCandidate: false, cancellationToken: context.CancellationToken);
-
-                                    if (parameterSymbol != null
-                                        && NameEquals(parameterSymbol.Name, "propertyName"))
-                                    {
-                                        ReportDiagnostic(context, literalExpression, property.Identifier.Text);
-                                    }
-                                }
-                            }
-                        }
-                    }
-                }
-=======
         public static void Analyze(SyntaxNodeAnalysisContext context, MemberInvocationExpressionInfo invocationInfo)
         {
             ExpressionSyntax expression = invocationInfo.Expression;
@@ -149,7 +88,6 @@
                 && !string.Equals(parameterName, "parameterName", StringComparison.Ordinal))
             {
                 return;
->>>>>>> 4acebedd
             }
 
             ReportDiagnostic(context, literalExpression, parameter.Identifier.Text);
@@ -168,19 +106,10 @@
                 }
                 else if (parameterInfo.ParameterList != null)
                 {
-<<<<<<< HEAD
-                    BaseParameterListSyntax parameterList = GetParameterList(ancestor);
-
-                    if (parameterList != null)
-                    {
-                        foreach (ParameterSyntax parameter in parameterList.Parameters)
-                            yield return parameter;
-=======
                     foreach (ParameterSyntax parameter in parameterInfo.ParameterList.Parameters)
                     {
                         if (string.Equals(parameter.Identifier.ValueText, name, StringComparison.Ordinal))
                             return parameter;
->>>>>>> 4acebedd
                     }
                 }
 
@@ -191,46 +120,47 @@
             return null;
         }
 
-<<<<<<< HEAD
-        private static BaseParameterListSyntax GetParameterList(SyntaxNode node)
-        {
-            switch (node.Kind())
-            {
-                case SyntaxKind.MethodDeclaration:
-                    return ((MethodDeclarationSyntax)node).ParameterList;
-                case SyntaxKind.ConstructorDeclaration:
-                    return ((ConstructorDeclarationSyntax)node).ParameterList;
-                case SyntaxKind.IndexerDeclaration:
-                    return ((IndexerDeclarationSyntax)node).ParameterList;
-                case SyntaxKind.ParenthesizedLambdaExpression:
-                    return ((ParenthesizedLambdaExpressionSyntax)node).ParameterList;
-                case SyntaxKind.AnonymousMethodExpression:
-                    return ((AnonymousMethodExpressionSyntax)node).ParameterList;
-                default:
-                    return null;
-            }
-        }
-
-        private static ParameterSyntax FindMatchingParameter(IEnumerator<ParameterSyntax> enumerator, string name)
-=======
         private static ParameterInfo GetNextParametersInScope(SyntaxNode node)
->>>>>>> 4acebedd
         {
             for (SyntaxNode current = node.Parent; current != null; current = current.Parent)
             {
-<<<<<<< HEAD
-                if (NameEquals(enumerator.Current.Identifier.ValueText, name))
-                    return enumerator.Current;
-=======
                 ParameterInfo info = ParameterInfo.Create(current);
->>>>>>> 4acebedd
 
                 if (info.Success)
                     return info;
             }
 
-<<<<<<< HEAD
-            return null;
+            return ParameterInfo.Empty;
+        }
+
+        private static void Analyze(SyntaxNodeAnalysisContext context, ArgumentSyntax argument, ExpressionSyntax expression)
+        {
+            AccessorDeclarationSyntax accessor = argument.FirstAncestor<AccessorDeclarationSyntax>();
+
+            if (accessor?.IsKind(SyntaxKind.SetAccessorDeclaration) != true)
+                return;
+
+            PropertyDeclarationSyntax property = accessor.FirstAncestor<PropertyDeclarationSyntax>();
+
+            if (property == null)
+                return;
+
+            var literalExpression = (LiteralExpressionSyntax)expression;
+
+            string text = literalExpression.Token.ValueText;
+
+            if (!string.Equals(property.Identifier.ValueText, text, StringComparison.Ordinal))
+                return;
+
+            IParameterSymbol parameterSymbol = context.SemanticModel.DetermineParameter(argument, allowParams: true, allowCandidate: false, cancellationToken: context.CancellationToken);
+
+            if (parameterSymbol == null)
+                return;
+
+            if (!string.Equals(parameterSymbol.Name, "propertyName", StringComparison.Ordinal))
+                return;
+
+            ReportDiagnostic(context, literalExpression, property.Identifier.Text);
         }
 
         private static void ReportDiagnostic(
@@ -257,76 +187,11 @@
                     DiagnosticDescriptors.UseNameOfOperatorFadeOut,
                     Location.Create(syntaxTree, new TextSpan(span.Start, (text[0] == '@') ? 2 : 1)));
 
-=======
-            return ParameterInfo.Empty;
-        }
-
-        private static void Analyze(SyntaxNodeAnalysisContext context, ArgumentSyntax argument, ExpressionSyntax expression)
-        {
-            AccessorDeclarationSyntax accessor = argument.FirstAncestor<AccessorDeclarationSyntax>();
-
-            if (accessor?.IsKind(SyntaxKind.SetAccessorDeclaration) != true)
-                return;
-
-            PropertyDeclarationSyntax property = accessor.FirstAncestor<PropertyDeclarationSyntax>();
-
-            if (property == null)
-                return;
-
-            var literalExpression = (LiteralExpressionSyntax)expression;
-
-            string text = literalExpression.Token.ValueText;
-
-            if (!string.Equals(property.Identifier.ValueText, text, StringComparison.Ordinal))
-                return;
-
-            IParameterSymbol parameterSymbol = context.SemanticModel.DetermineParameter(argument, allowParams: true, allowCandidate: false, cancellationToken: context.CancellationToken);
-
-            if (parameterSymbol == null)
-                return;
-
-            if (!string.Equals(parameterSymbol.Name, "propertyName", StringComparison.Ordinal))
-                return;
-
-            ReportDiagnostic(context, literalExpression, property.Identifier.Text);
-        }
-
-        private static void ReportDiagnostic(
-            SyntaxNodeAnalysisContext context,
-            LiteralExpressionSyntax literalExpression,
-            string identifier)
-        {
-            var property = new KeyValuePair<string, string>("Identifier", identifier);
-
-            ImmutableDictionary<string, string> properties = ImmutableDictionary.CreateRange(new KeyValuePair<string, string>[] { property });
-
-            Diagnostic diagnostic = Diagnostic.Create(DiagnosticDescriptors.UseNameOfOperator, literalExpression.GetLocation(), properties);
-
-            context.ReportDiagnostic(diagnostic);
-
-            string text = literalExpression.Token.Text;
-
-            if (text.Length >= 2)
-            {
-                SyntaxTree syntaxTree = literalExpression.SyntaxTree;
-                TextSpan span = literalExpression.Span;
-
-                context.ReportDiagnostic(
-                    DiagnosticDescriptors.UseNameOfOperatorFadeOut,
-                    Location.Create(syntaxTree, new TextSpan(span.Start, (text[0] == '@') ? 2 : 1)));
-
->>>>>>> 4acebedd
                 context.ReportDiagnostic(
                     DiagnosticDescriptors.UseNameOfOperatorFadeOut,
                     Location.Create(syntaxTree, new TextSpan(span.End - 1, 1)));
             }
         }
-<<<<<<< HEAD
-
-        private static bool NameEquals(string a, string b)
-        {
-            return string.Equals(a, b, StringComparison.Ordinal);
-=======
 
         public static Task<Document> RefactorAsync(
             Document document,
@@ -339,22 +204,10 @@
                 .WithFormatterAnnotation();
 
             return document.ReplaceNodeAsync(literalExpression, newNode, cancellationToken);
->>>>>>> 4acebedd
         }
 
         public static Task<Document> RefactorAsync(
             Document document,
-<<<<<<< HEAD
-            LiteralExpressionSyntax literalExpression,
-            string identifier,
-            CancellationToken cancellationToken)
-        {
-            InvocationExpressionSyntax newNode = CSharpFactory.NameOfExpression(identifier)
-                .WithTriviaFrom(literalExpression)
-                .WithFormatterAnnotation();
-
-            return document.ReplaceNodeAsync(literalExpression, newNode, cancellationToken);
-=======
             InvocationExpressionSyntax invocationExpression,
             CancellationToken cancellationToken)
         {
@@ -412,13 +265,10 @@
                         return new ParameterInfo(node, ((ParenthesizedLambdaExpressionSyntax)node).ParameterList);
                     case SyntaxKind.AnonymousMethodExpression:
                         return new ParameterInfo(node, ((AnonymousMethodExpressionSyntax)node).ParameterList);
-                    case SyntaxKind.LocalFunctionStatement:
-                        return new ParameterInfo(node, ((LocalFunctionStatementSyntax)node).ParameterList);
                 }
 
                 return Empty;
             }
->>>>>>> 4acebedd
         }
     }
 }