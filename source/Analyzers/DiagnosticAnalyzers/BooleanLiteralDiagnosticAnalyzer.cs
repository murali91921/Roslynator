﻿// Copyright (c) Josef Pihrt. All rights reserved. Licensed under the Apache License, Version 2.0. See License.txt in the project root for license information.

using System;
using System.Collections.Immutable;
using System.Threading;
using Microsoft.CodeAnalysis;
using Microsoft.CodeAnalysis.CSharp;
using Microsoft.CodeAnalysis.CSharp.Syntax;
using Microsoft.CodeAnalysis.Diagnostics;
using Roslynator.CSharp;
using Roslynator.CSharp.Refactorings;

namespace Roslynator.CSharp.DiagnosticAnalyzers
{
    [DiagnosticAnalyzer(LanguageNames.CSharp)]
    public class BooleanLiteralDiagnosticAnalyzer : BaseDiagnosticAnalyzer
    {
        public override ImmutableArray<DiagnosticDescriptor> SupportedDiagnostics
        {
            get
            {
                return ImmutableArray.Create(
                    DiagnosticDescriptors.RemoveRedundantBooleanLiteral,
                    DiagnosticDescriptors.SimplifyBooleanComparison,
                    DiagnosticDescriptors.SimplifyBooleanComparisonFadeOut);
            }
        }

        public override void Initialize(AnalysisContext context)
        {
            if (context == null)
                throw new ArgumentNullException(nameof(context));

            base.Initialize(context);
<<<<<<< HEAD
=======
            context.EnableConcurrentExecution();
>>>>>>> 4acebedd

            context.RegisterSyntaxNodeAction(AnalyzeEqualsExpression, SyntaxKind.EqualsExpression);
            context.RegisterSyntaxNodeAction(AnalyzeNotEqualsExpression, SyntaxKind.NotEqualsExpression);
            context.RegisterSyntaxNodeAction(AnalyzeLogicalAndExpression, SyntaxKind.LogicalAndExpression);
            context.RegisterSyntaxNodeAction(AnalyzeLogicalOrExpression, SyntaxKind.LogicalOrExpression);
        }

        private void AnalyzeEqualsExpression(SyntaxNodeAnalysisContext context)
        {
            var binaryExpression = (BinaryExpressionSyntax)context.Node;

            ExpressionSyntax left = binaryExpression.Left;

            if (left?.IsMissing == false)
            {
                ExpressionSyntax right = binaryExpression.Right;

                if (right?.IsMissing == false)
                    AnalyzeEqualsNotEquals(context, binaryExpression, left, right, SyntaxKind.FalseLiteralExpression, SyntaxKind.TrueLiteralExpression);
            }
        }

        private void AnalyzeNotEqualsExpression(SyntaxNodeAnalysisContext context)
        {
            var binaryExpression = (BinaryExpressionSyntax)context.Node;

            ExpressionSyntax left = binaryExpression.Left;

            if (left?.IsMissing == false)
            {
                ExpressionSyntax right = binaryExpression.Right;

                if (right?.IsMissing == false)
                    AnalyzeEqualsNotEquals(context, binaryExpression, left, right, SyntaxKind.TrueLiteralExpression, SyntaxKind.FalseLiteralExpression);
            }
        }

        private void AnalyzeLogicalAndExpression(SyntaxNodeAnalysisContext context)
        {
            var binaryExpression = (BinaryExpressionSyntax)context.Node;

            ExpressionSyntax left = binaryExpression.Left;

            if (left?.IsMissing == false)
            {
                ExpressionSyntax right = binaryExpression.Right;

                if (right?.IsMissing == false)
                    AnalyzeLogicalAndLogicalOr(context, binaryExpression, left, right, SyntaxKind.TrueLiteralExpression);
            }
        }

        private void AnalyzeLogicalOrExpression(SyntaxNodeAnalysisContext context)
        {
            var binaryExpression = (BinaryExpressionSyntax)context.Node;

            ExpressionSyntax left = binaryExpression.Left;

            if (left?.IsMissing == false)
            {
                ExpressionSyntax right = binaryExpression.Right;

                if (right?.IsMissing == false)
                    AnalyzeLogicalAndLogicalOr(context, binaryExpression, left, right, SyntaxKind.FalseLiteralExpression);
            }
        }

        private static void AnalyzeEqualsNotEquals(
            SyntaxNodeAnalysisContext context,
            BinaryExpressionSyntax binaryExpression,
            ExpressionSyntax left,
            ExpressionSyntax right,
            SyntaxKind kind,
            SyntaxKind kind2)
        {
            SyntaxKind leftKind = left.Kind();

            if (leftKind == kind)
            {
                switch (AnalyzeExpression(right, context.SemanticModel, context.CancellationToken))
                {
                    case AnalysisResult.Boolean:
                        {
                            SimplifyBooleanComparisonRefactoring.ReportDiagnostic(context, binaryExpression, left, right, fadeOut: true);
                            break;
                        }
                    case AnalysisResult.LogicalNotWithNullableBoolean:
                        {
                            SimplifyBooleanComparisonRefactoring.ReportDiagnostic(context, binaryExpression, left, right, fadeOut: false);
                            break;
                        }
                }
            }
            else if (leftKind == kind2)
            {
                switch (AnalyzeExpression(right, context.SemanticModel, context.CancellationToken))
                {
                    case AnalysisResult.Boolean:
                        {
                            RemoveRedundantBooleanLiteralRefactoring.ReportDiagnostic(context, binaryExpression, left, right);
                            break;
                        }
                    case AnalysisResult.LogicalNotWithNullableBoolean:
                        {
                            SimplifyBooleanComparisonRefactoring.ReportDiagnostic(context, binaryExpression, left, right, fadeOut: false);
                            break;
                        }
                }
            }
            else
            {
                SyntaxKind rightKind = right.Kind();

                if (rightKind == kind)
                {
                    switch (AnalyzeExpression(left, context.SemanticModel, context.CancellationToken))
                    {
                        case AnalysisResult.Boolean:
                            {
                                SimplifyBooleanComparisonRefactoring.ReportDiagnostic(context, binaryExpression, left, right, fadeOut: true);
                                break;
                            }
                        case AnalysisResult.LogicalNotWithNullableBoolean:
                            {
                                SimplifyBooleanComparisonRefactoring.ReportDiagnostic(context, binaryExpression, left, right, fadeOut: false);
                                break;
                            }
                    }
                }
                else if (rightKind == kind2)
                {
                    switch (AnalyzeExpression(left, context.SemanticModel, context.CancellationToken))
                    {
                        case AnalysisResult.Boolean:
                            {
                                RemoveRedundantBooleanLiteralRefactoring.ReportDiagnostic(context, binaryExpression, left, right);
                                break;
                            }
                        case AnalysisResult.LogicalNotWithNullableBoolean:
                            {
                                SimplifyBooleanComparisonRefactoring.ReportDiagnostic(context, binaryExpression, left, right, fadeOut: false);
                                break;
                            }
                    }
                }
            }
        }

        private static void AnalyzeLogicalAndLogicalOr(
            SyntaxNodeAnalysisContext context,
            BinaryExpressionSyntax binaryExpression,
            ExpressionSyntax left,
            ExpressionSyntax right,
            SyntaxKind kind)
        {
            if (left.IsKind(kind)
                || right.IsKind(kind))
            {
                RemoveRedundantBooleanLiteralRefactoring.ReportDiagnostic(context, binaryExpression, left, right);
            }
        }

        private static AnalysisResult AnalyzeExpression(
            ExpressionSyntax expression,
            SemanticModel semanticModel,
            CancellationToken cancellationToken)
        {
            switch (expression.Kind())
            {
                case SyntaxKind.TrueLiteralExpression:
                case SyntaxKind.FalseLiteralExpression:
                    return AnalysisResult.BooleanLiteral;
                case SyntaxKind.LogicalNotExpression:
                    {
                        var logicalNot = (PrefixUnaryExpressionSyntax)expression;

                        ExpressionSyntax operand = logicalNot.Operand;

                        if (operand != null)
                        {
                            ITypeSymbol typeSymbol = semanticModel.GetTypeInfo(operand, cancellationToken).ConvertedType;

                            if (typeSymbol != null)
                            {
                                if (typeSymbol.IsBoolean())
                                {
                                    return AnalysisResult.Boolean;
                                }
                                else if (typeSymbol.IsNullableOf(SpecialType.System_Boolean))
                                {
                                    return AnalysisResult.LogicalNotWithNullableBoolean;
                                }
                            }
                        }

                        break;
                    }
                default:
                    {
                        if (semanticModel
                            .GetTypeInfo(expression, cancellationToken)
                            .ConvertedType?
                            .IsBoolean() == true)
                        {
                            return AnalysisResult.Boolean;
                        }

                        break;
                    }
            }

            return AnalysisResult.None;
        }

        private enum AnalysisResult
        {
            None,
            BooleanLiteral,
            Boolean,
            LogicalNotWithNullableBoolean
        }
    }
}<|MERGE_RESOLUTION|>--- conflicted
+++ resolved
@@ -32,10 +32,7 @@
                 throw new ArgumentNullException(nameof(context));
 
             base.Initialize(context);
-<<<<<<< HEAD
-=======
             context.EnableConcurrentExecution();
->>>>>>> 4acebedd
 
             context.RegisterSyntaxNodeAction(AnalyzeEqualsExpression, SyntaxKind.EqualsExpression);
             context.RegisterSyntaxNodeAction(AnalyzeNotEqualsExpression, SyntaxKind.NotEqualsExpression);
