--- conflicted
+++ resolved
@@ -34,12 +34,7 @@
 
         private void AnalyzeTrailingTrivia(SyntaxTreeAnalysisContext context)
         {
-<<<<<<< HEAD
-            SourceText sourceText;
-            if (!context.Tree.TryGetText(out sourceText))
-=======
             if (!context.Tree.TryGetText(out SourceText sourceText))
->>>>>>> 4acebedd
                 return;
 
             if (!context.Tree.TryGetRoot(out SyntaxNode root))
