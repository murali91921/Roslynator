﻿// Copyright (c) Josef Pihrt. All rights reserved. Licensed under the Apache License, Version 2.0. See License.txt in the project root for license information.

using System;
using System.Collections.Immutable;
using System.Composition;
using System.Linq;
using System.Threading.Tasks;
using Microsoft.CodeAnalysis;
using Microsoft.CodeAnalysis.CodeActions;
using Microsoft.CodeAnalysis.CodeFixes;
using Microsoft.CodeAnalysis.CSharp;
using Microsoft.CodeAnalysis.CSharp.Syntax;
using Roslynator.CSharp.DiagnosticAnalyzers;
using Roslynator.CSharp.Refactorings;
using Roslynator.CSharp.Refactorings.If;
<<<<<<< HEAD
=======
using Roslynator.CSharp.Refactorings.ReduceIfNesting;
>>>>>>> 4acebedd

namespace Roslynator.CSharp.CodeFixes
{
    [ExportCodeFixProvider(LanguageNames.CSharp, Name = nameof(IfStatementCodeFixProvider))]
    [Shared]
    public class IfStatementCodeFixProvider : BaseCodeFixProvider
    {
        public sealed override ImmutableArray<string> FixableDiagnosticIds
        {
            get
            {
                return ImmutableArray.Create(
                    DiagnosticIdentifiers.MergeIfStatementWithNestedIfStatement,
<<<<<<< HEAD
                    DiagnosticIdentifiers.ReplaceIfStatementWithAssignment,
                    DiagnosticIdentifiers.UseCoalesceExpressionInsteadOfIf,
=======
                    DiagnosticIdentifiers.UseCoalesceExpressionInsteadOfIf,
                    DiagnosticIdentifiers.ReplaceIfStatementWithReturnStatement,
                    DiagnosticIdentifiers.ReplaceIfStatementWithAssignment,
>>>>>>> 4acebedd
                    DiagnosticIdentifiers.ReduceIfNesting);
            }
        }

        public sealed override async Task RegisterCodeFixesAsync(CodeFixContext context)
        {
            SyntaxNode root = await context.GetSyntaxRootAsync().ConfigureAwait(false);

            if (!TryFindFirstAncestorOrSelf(root, context.Span, out IfStatementSyntax ifStatement))
                return;

            foreach (Diagnostic diagnostic in context.Diagnostics)
            {
                switch (diagnostic.Id)
                {
                    case DiagnosticIdentifiers.MergeIfStatementWithNestedIfStatement:
                        {
                            CodeAction codeAction = CodeAction.Create(
                                "Merge if with nested if",
                                cancellationToken =>
                                {
                                    return MergeIfStatementWithNestedIfStatementRefactoring.RefactorAsync(
                                        context.Document,
                                        ifStatement,
                                        cancellationToken);
                                },
                                GetEquivalenceKey(diagnostic));

                            context.RegisterCodeFix(codeAction, diagnostic);
                            break;
                        }
                    case DiagnosticIdentifiers.UseCoalesceExpressionInsteadOfIf:
                    case DiagnosticIdentifiers.ReplaceIfStatementWithReturnStatement:
                    case DiagnosticIdentifiers.ReplaceIfStatementWithAssignment:
                        {
                            SemanticModel semanticModel = await context.GetSemanticModelAsync().ConfigureAwait(false);

                            IfRefactoring refactoring = IfRefactoring.Analyze(
                                ifStatement,
                                IfStatementDiagnosticAnalyzer.AnalysisOptions,
                                semanticModel,
                                context.CancellationToken).First();

                            CodeAction codeAction = CodeAction.Create(
                                refactoring.Title,
                                cancellationToken => refactoring.RefactorAsync(context.Document, cancellationToken),
                                GetEquivalenceKey(diagnostic));

                            context.RegisterCodeFix(codeAction, diagnostic);
                            break;
                        }
                    case DiagnosticIdentifiers.ReduceIfNesting:
                        {
                            CodeAction codeAction = CodeAction.Create(
                                "Reduce if nesting",
                                cancellationToken =>
                                {
                                    return ReduceIfNestingRefactoring.RefactorAsync(
                                        context.Document,
                                        ifStatement,
                                        (SyntaxKind)Enum.Parse(typeof(SyntaxKind), diagnostic.Properties["JumpKind"]),
                                        recursive: true,
                                        cancellationToken: cancellationToken);
                                },
                                GetEquivalenceKey(diagnostic));
<<<<<<< HEAD

                            context.RegisterCodeFix(codeAction, diagnostic);
                            break;
                        }
                    case DiagnosticIdentifiers.UseCoalesceExpressionInsteadOfIf:
                        {
                            SemanticModel semanticModel = await context.GetSemanticModelAsync().ConfigureAwait(false);

                            IfRefactoring refactoring = IfRefactoring.Analyze(
                                ifStatement,
                                UseCoalesceExpressionInsteadOfIfDiagnosticAnalyzer.AnalysisOptions,
                                semanticModel,
                                context.CancellationToken).First();

                            CodeAction codeAction = CodeAction.Create(
                                refactoring.Title,
                                cancellationToken => refactoring.RefactorAsync(context.Document, cancellationToken),
                                GetEquivalenceKey(diagnostic));

                            context.RegisterCodeFix(codeAction, diagnostic);
                            break;
                        }
                    case DiagnosticIdentifiers.ReduceIfNesting:
                        {
                            CodeAction codeAction = CodeAction.Create(
                                "Reduce if nesting",
                                cancellationToken =>
                                {
                                    return ReduceIfNestingRefactoring.RefactorAsync(
                                        context.Document,
                                        ifStatement,
                                        recursive: true,
                                        cancellationToken: cancellationToken);
                                },
                                GetEquivalenceKey(diagnostic));
=======
>>>>>>> 4acebedd

                            context.RegisterCodeFix(codeAction, diagnostic);
                            break;
                        }
                }
            }
        }
    }
}<|MERGE_RESOLUTION|>--- conflicted
+++ resolved
@@ -13,10 +13,7 @@
 using Roslynator.CSharp.DiagnosticAnalyzers;
 using Roslynator.CSharp.Refactorings;
 using Roslynator.CSharp.Refactorings.If;
-<<<<<<< HEAD
-=======
 using Roslynator.CSharp.Refactorings.ReduceIfNesting;
->>>>>>> 4acebedd
 
 namespace Roslynator.CSharp.CodeFixes
 {
@@ -30,14 +27,9 @@
             {
                 return ImmutableArray.Create(
                     DiagnosticIdentifiers.MergeIfStatementWithNestedIfStatement,
-<<<<<<< HEAD
-                    DiagnosticIdentifiers.ReplaceIfStatementWithAssignment,
-                    DiagnosticIdentifiers.UseCoalesceExpressionInsteadOfIf,
-=======
                     DiagnosticIdentifiers.UseCoalesceExpressionInsteadOfIf,
                     DiagnosticIdentifiers.ReplaceIfStatementWithReturnStatement,
                     DiagnosticIdentifiers.ReplaceIfStatementWithAssignment,
->>>>>>> 4acebedd
                     DiagnosticIdentifiers.ReduceIfNesting);
             }
         }
@@ -103,44 +95,6 @@
                                         cancellationToken: cancellationToken);
                                 },
                                 GetEquivalenceKey(diagnostic));
-<<<<<<< HEAD
-
-                            context.RegisterCodeFix(codeAction, diagnostic);
-                            break;
-                        }
-                    case DiagnosticIdentifiers.UseCoalesceExpressionInsteadOfIf:
-                        {
-                            SemanticModel semanticModel = await context.GetSemanticModelAsync().ConfigureAwait(false);
-
-                            IfRefactoring refactoring = IfRefactoring.Analyze(
-                                ifStatement,
-                                UseCoalesceExpressionInsteadOfIfDiagnosticAnalyzer.AnalysisOptions,
-                                semanticModel,
-                                context.CancellationToken).First();
-
-                            CodeAction codeAction = CodeAction.Create(
-                                refactoring.Title,
-                                cancellationToken => refactoring.RefactorAsync(context.Document, cancellationToken),
-                                GetEquivalenceKey(diagnostic));
-
-                            context.RegisterCodeFix(codeAction, diagnostic);
-                            break;
-                        }
-                    case DiagnosticIdentifiers.ReduceIfNesting:
-                        {
-                            CodeAction codeAction = CodeAction.Create(
-                                "Reduce if nesting",
-                                cancellationToken =>
-                                {
-                                    return ReduceIfNestingRefactoring.RefactorAsync(
-                                        context.Document,
-                                        ifStatement,
-                                        recursive: true,
-                                        cancellationToken: cancellationToken);
-                                },
-                                GetEquivalenceKey(diagnostic));
-=======
->>>>>>> 4acebedd
 
                             context.RegisterCodeFix(codeAction, diagnostic);
                             break;
