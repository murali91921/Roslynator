--- conflicted
+++ resolved
@@ -6,6 +6,7 @@
 using Microsoft.CodeAnalysis;
 using Microsoft.CodeAnalysis.CodeActions;
 using Microsoft.CodeAnalysis.CodeFixes;
+using Microsoft.CodeAnalysis.CSharp;
 using Microsoft.CodeAnalysis.CSharp.Syntax;
 using Roslynator.CSharp.Refactorings;
 
@@ -27,16 +28,7 @@
             if (!TryFindFirstAncestorOrSelf(root, context.Span, out TypeDeclarationSyntax typeDeclaration))
                 return;
 
-<<<<<<< HEAD
-            CodeAction codeAction = CodeAction.Create(
-                "Remove 'partial' modifier",
-                cancellationToken => RemovePartialModifierFromTypeWithSinglePartRefactoring.RefactorAsync(context.Document, typeDeclaration, cancellationToken),
-                GetEquivalenceKey(DiagnosticIdentifiers.RemovePartialModifierFromTypeWithSinglePart));
-
-            context.RegisterCodeFix(codeAction, context.Diagnostics);
-=======
             ModifiersCodeFixRegistrator.RemoveModifier(context, context.Diagnostics[0], typeDeclaration, SyntaxKind.PartialKeyword);
->>>>>>> 4acebedd
         }
     }
 }