﻿// Copyright (c) Josef Pihrt. All rights reserved. Licensed under the Apache License, Version 2.0. See License.txt in the project root for license information.

using System.Reflection;
using System.Resources;
using System.Runtime.InteropServices;

// General Information about an assembly is controlled through the following 
// set of attributes. Change these attribute values to modify the information
// associated with an assembly.
[assembly: AssemblyTitle("Roslynator.VisualStudio")]
[assembly: AssemblyDescription("")]
[assembly: AssemblyConfiguration("")]
[assembly: AssemblyCompany("Pihrtsoft")]
[assembly: AssemblyProduct("Roslynator.VisualStudio")]
[assembly: AssemblyCopyright("Copyright (c) 2016-2017 Josef Pihrt")]
[assembly: AssemblyTrademark("")]
[assembly: AssemblyCulture("")]

// Setting ComVisible to false makes the types in this assembly not visible 
// to COM components.  If you need to access a type in this assembly from 
// COM, set the ComVisible attribute to true on that type.
[assembly: ComVisible(true)]

// The following GUID is for the ID of the typelib if this project is exposed to COM
[assembly: Guid("b3314d3e-99ef-48ea-822b-fc84277f0485")]

// Version information for an assembly consists of the following four values:
//
//      Major Version
//      Minor Version 
//      Build Number
//      Revision
//
<<<<<<< HEAD
[assembly: AssemblyVersion("1.6.12")]
=======
[assembly: AssemblyVersion("1.7.0")]
>>>>>>> 85f6fe13
//[assembly: AssemblyFileVersion("1.0.0.0")]
[assembly: NeutralResourcesLanguage("en-US")]<|MERGE_RESOLUTION|>--- conflicted
+++ resolved
@@ -31,10 +31,6 @@
 //      Build Number
 //      Revision
 //
-<<<<<<< HEAD
-[assembly: AssemblyVersion("1.6.12")]
-=======
 [assembly: AssemblyVersion("1.7.0")]
->>>>>>> 85f6fe13
 //[assembly: AssemblyFileVersion("1.0.0.0")]
 [assembly: NeutralResourcesLanguage("en-US")]